--- conflicted
+++ resolved
@@ -15,15 +15,6 @@
             gamma: null
             epsilon: null
             differential_equation_type: "ODE"
-<<<<<<< HEAD
-            sde_number_time_steps: null
-=======
-            corrector: 
-              class_path: omg.si.corrector.PeriodicBoundaryConditionsCorrector
-              init_args:
-                min_value: 0
-                max_value: 1
->>>>>>> e052f816
         # lattice vectors
         - class_path: omg.si.single_stochastic_interpolant.SingleStochasticInterpolant
           init_args:
@@ -34,11 +25,6 @@
               init_args:
                 c: 0.1
             differential_equation_type: "SDE"
-<<<<<<< HEAD
-            sde_number_time_steps: 50
-=======
-            corrector: null
->>>>>>> e052f816
             # Some SDE kwargs
             #method: "euler"
             #adaptive: "False"
