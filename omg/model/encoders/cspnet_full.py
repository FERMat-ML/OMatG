--- conflicted
+++ resolved
@@ -22,11 +22,6 @@
 from omg.globals import MAX_ATOM_NUM 
 
 
-<<<<<<< HEAD
-MAX_ATOMIC_NUM=100
-
-=======
->>>>>>> bd1efa11
 class CSPNetFull(Encoder, CSPNet):
 
     def __init__(
@@ -104,11 +99,7 @@
         return atom_types, frac_coords, lattices, num_atoms, node2graph
 
 
-<<<<<<< HEAD
     def _forward(self, atom_types, frac_coords, lattices, num_atoms, node2graph, t, prop=None):
-=======
-    def _forward(self, atom_types, frac_coords, lattices, num_atoms, node2graph, t=0.0, prop=None):
->>>>>>> bd1efa11
         # taken from DiffCSP with additional output layers included
 
         edges, frac_diff = self.gen_edges(num_atoms, frac_coords, lattices, node2graph)
