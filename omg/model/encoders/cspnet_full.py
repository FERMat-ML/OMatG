from .diffcsp_copies import SinusoidsEmbedding, CSPLayer, CSPNet
import torch
import torch.nn as nn
from torch_scatter import scatter
from torch_geometric.data import Data

from omg.model.model_utils import AdapterModule
from omg.model.model_utils import prop_indicator

from .encoder import Encoder
from omg.globals import MAX_ATOM_NUM


class CSPNetFull(Encoder, CSPNet):

    def __init__(
        self,
        hidden_dim = 512,
        latent_dim = 256,
        num_layers = 6,
        max_atoms = MAX_ATOM_NUM,
        act_fn = 'silu',
        dis_emb = 'sin',
        num_freqs = 128,
        edge_style = 'fc',
        cutoff = 7.0,
        max_neighbors = 20,
        ln = True,
        ip = True,
        smooth = False,
        pred_type = True,
        pred_scalar = False,
        am_hidden_dim = 128, # added to acomodate adapter module
        prop_embed_dim = 32,  # needs to match the property embedding dimension of yaml file for time
        prop = False,
<<<<<<< HEAD
        mask = True
=======
        mask = False,
        ghost = True
>>>>>>> 629fcb02
    ):

        super().__init__()

        self.ip = ip
        self.smooth = smooth
        if self.smooth:
            self.node_embedding = nn.Linear(max_atoms, hidden_dim)
        else:
<<<<<<< HEAD
=======
            if self.ghost:
                max_atoms += 1
>>>>>>> 629fcb02
            if mask:
                self.node_embedding = nn.Embedding(max_atoms + 1, hidden_dim)
            else:
                 self.node_embedding = nn.Embedding(max_atoms, hidden_dim)
        self.atom_latent_emb = nn.Linear(hidden_dim + latent_dim, hidden_dim)
        if act_fn == 'silu':
            self.act_fn = nn.SiLU()
        if dis_emb == 'sin':
            self.dis_emb = SinusoidsEmbedding(n_frequencies = num_freqs)
        elif dis_emb == 'none':
            self.dis_emb = None
        for i in range(0, num_layers):
            self.add_module(
                "csp_layer_%d" % i, CSPLayer(hidden_dim, self.act_fn, self.dis_emb, ln=ln, ip=ip)
            )
        self.num_layers = num_layers
        self.coord_out = nn.Linear(hidden_dim, 3, bias = False)
        self.coord_out_2 = nn.Linear(hidden_dim, 3, bias = False)
        self.lattice_out = nn.Linear(hidden_dim, 9, bias = False)
        self.lattice_out_2 = nn.Linear(hidden_dim, 9, bias = False)
        self.cutoff = cutoff
        self.max_neighbors = max_neighbors
        self.pred_type = pred_type
        self.max_atoms = max_atoms
        self.ln = ln
        self.mask = mask
        self.edge_style = edge_style
        self.mask = mask
        self.ghost = ghost
        if self.ln:
            self.final_layer_norm = nn.LayerNorm(hidden_dim)
        if self.pred_type:
            self.type_out = nn.Linear(hidden_dim, self.max_atoms)
            self.type_out_2 = nn.Linear(hidden_dim, self.max_atoms)
        self.pred_scalar = pred_scalar
        if self.pred_scalar:
            self.scalar_out = nn.Linear(hidden_dim, 1)
        if prop:
            # Initialize AdapterModule->Need to intialize num_layers adapters each with their own weights
            self.adapters = torch.nn.ModuleList()
            for i in range (self.num_layers):
                adapter = AdapterModule(input_dim=hidden_dim, am_hidden_dim=am_hidden_dim, property_dim=prop_embed_dim)
                self.adapters.append(adapter) # already on CUDA

    def _convert_inputs(self, x, **kwargs):
        atom_types = x.species
        frac_coords = x.pos
        lattices = x.cell
        num_atoms = x.n_atoms
        node2graph = x.batch
        return atom_types, frac_coords, lattices, num_atoms, node2graph


    def _forward(self, atom_types, frac_coords, lattices, num_atoms, node2graph, t, prop=None):
        # taken from DiffCSP with additional output layers included

        edges, frac_diff = self.gen_edges(num_atoms, frac_coords, lattices, node2graph)
        edge2graph = node2graph[edges[0]]
        if self.smooth:
            node_features = self.node_embedding(atom_types)
        else:
            if self.mask:
                node_features = self.node_embedding(atom_types)
            else:
                node_features = self.node_embedding(atom_types - 1)
<<<<<<< HEAD
            
=======

>>>>>>> 629fcb02
        t_per_atom = t.repeat_interleave(num_atoms, dim=0)
        node_features = torch.cat([node_features, t_per_atom], dim=1)
        node_features = self.atom_latent_emb(node_features)

        if prop is not None:
            prop_indicator = prop_indicator(batch_size=len(num_atoms), p_uncond=0.2) #p_uncond should be in yaml

        for i in range(0, self.num_layers):
            if prop is not None:
                node_features = self.adapters[i](node_features, prop, prop_indicator, num_atoms)
            node_features = self._modules["csp_layer_%d" % i](node_features, frac_coords, lattices, edges, edge2graph, frac_diff = frac_diff)

        if self.ln:
            node_features = self.final_layer_norm(node_features)

        coord_b = self.coord_out(node_features)
        coord_eta = self.coord_out_2(node_features)

        graph_features = scatter(node_features, node2graph, dim = 0, reduce = 'mean')

        if self.pred_scalar:
            return self.scalar_out(graph_features)

        lattice_b = self.lattice_out(graph_features)
        lattice_eta = self.lattice_out_2(graph_features)
        lattice_b = lattice_b.view(-1, 3, 3)
        lattice_eta = lattice_eta.view(-1, 3, 3)
        if self.ip:
            lattice_b = torch.einsum('bij,bjk->bik', lattice_b, lattices)
            lattice_eta = torch.einsum('bij,bjk->bik', lattice_eta, lattices)
        if self.pred_type:
            type_b = self.type_out(node_features)
            type_eta = self.type_out_2(node_features)
            data = Data(
                species_b = type_b,
                species_eta = type_eta,
                pos_b = coord_b,
                pos_eta = coord_eta,
                cell_b = lattice_b,
                cell_eta = lattice_eta
            )
            return data
        data = Data( pos_b=coord_b, pos_eta=coord_eta, cell_b=lattice_b, cell_eta=lattice_eta)
        return data

    def _convert_outputs(self, x, **kwargs):
        return x<|MERGE_RESOLUTION|>--- conflicted
+++ resolved
@@ -33,12 +33,8 @@
         am_hidden_dim = 128, # added to acomodate adapter module
         prop_embed_dim = 32,  # needs to match the property embedding dimension of yaml file for time
         prop = False,
-<<<<<<< HEAD
-        mask = True
-=======
         mask = False,
         ghost = True
->>>>>>> 629fcb02
     ):
 
         super().__init__()
@@ -48,11 +44,6 @@
         if self.smooth:
             self.node_embedding = nn.Linear(max_atoms, hidden_dim)
         else:
-<<<<<<< HEAD
-=======
-            if self.ghost:
-                max_atoms += 1
->>>>>>> 629fcb02
             if mask:
                 self.node_embedding = nn.Embedding(max_atoms + 1, hidden_dim)
             else:
@@ -118,11 +109,7 @@
                 node_features = self.node_embedding(atom_types)
             else:
                 node_features = self.node_embedding(atom_types - 1)
-<<<<<<< HEAD
             
-=======
-
->>>>>>> 629fcb02
         t_per_atom = t.repeat_interleave(num_atoms, dim=0)
         node_features = torch.cat([node_features, t_per_atom], dim=1)
         node_features = self.atom_latent_emb(node_features)
