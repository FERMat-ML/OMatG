from omg.si.stochastic_interpolants import StochasticInterpolants
import lightning as L
import torch
import torch.nn as nn
from torch import optim
from typing import Optional, Sequence
from omg.sampler.sampler import Sampler
from typing import Optional

class OMG(L.LightningModule):
    """
    Main module which is fit and and used to generate structures using Lightning CLI.
    """
    
    # TODO: specify argument types
<<<<<<< HEAD
    def __init__(self, si: StochasticInterpolants, sampler: Sampler, model: nn.Module, 
=======
    def __init__(self, si: StochasticInterpolants, sampler: Sampler, model: nn.Module,
>>>>>>> b7e3f2f9
                 load_checkpoint: Optional[str] = None) -> None:
        super().__init__()
        self.si = si 
        self.sampler = sampler
        model = model.double()
        self.model = model
        if load_checkpoint:
            checkpoint = torch.load(load_checkpoint)
            self.load_state_dict(checkpoint['state_dict'])

    def forward(self, x_t: Sequence[torch.Tensor], t: torch.Tensor) -> Sequence[Sequence[torch.Tensor]]:
        """
        Calls encoder + head stack

        :param x_t:
            Sequence of torch.tensors corresponding to batched species, fractional coordinates and lattices.
        :type x_t: Sequence[torch.Tensor]

        :param t:
            Sampled times
        :type t: torch.Tensor

        :return:
            Predicted b and etas for species, coordinates and lattices, respectively.
        :rtype: Sequence[Sequence[torch.Tensor]]
        """
        x = self.model(x, t)
        return x

    # TODO: specify argument types
    def training_step(self, x_1) -> torch.Tensor:
        """
        Performs one training step given a batch of x_1

        :return:
            Loss from training step
        :rtype: torch.Tensor
        """
        x_0 = self.sampler.sample_p_0(x_1).to(self.device) # this might need x_1 as input so number of atoms are consistent
        
        # sample t uniformly for each structure
        t = torch.rand(len(x_1.n_atoms)).to(self.device)

        loss = self.si.loss_from_interpolation(self.model, t, x_0, x_1)

        self.log_dict(
            {"loss": loss},
            on_step=True,
            on_epoch=True,
            prog_bar=True,
        )

        return loss

    def validation_step(self, x_1) -> torch.Tensor:
        """
        Performs one validation step given a batch of x_1
        """

        x_0 = self.sampler.sample_p_0() # this might need x_1 as input so number of atoms are consistent 
        
        # sample t uniformly for each structure
        t = torch.rand(len(x_1.n_atoms)) 

        x_t = self.si.interpolate(t, x_0, x_1)
        
        pred = self.model(x_t, t)
        
        loss = self.si.loss(pred, t, x_0, x_1) 

        return loss

    # TODO: what do we want to return
    def predict_step(self):
        """
        Performs generation
        """
        x_0 = self.sampler.sample_p_0()
        gen = self.si.integrate(x_0, self.model)
        # probably want to turn structure back into some other object that's easier to work with
        return gen

    #TODO allow for YAML config
    def configure_optimizers(self):
        optimizer = optim.Adam(self.parameters(), lr=1e-3)
        return optimizer


<|MERGE_RESOLUTION|>--- conflicted
+++ resolved
@@ -13,11 +13,7 @@
     """
     
     # TODO: specify argument types
-<<<<<<< HEAD
-    def __init__(self, si: StochasticInterpolants, sampler: Sampler, model: nn.Module, 
-=======
     def __init__(self, si: StochasticInterpolants, sampler: Sampler, model: nn.Module,
->>>>>>> b7e3f2f9
                  load_checkpoint: Optional[str] = None) -> None:
         super().__init__()
         self.si = si 
