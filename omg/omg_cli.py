--- conflicted
+++ resolved
@@ -6,6 +6,7 @@
 import matplotlib.pyplot as plt
 from matplotlib.backends.backend_pdf import PdfPages
 import numpy as np
+from scipy.stats import kstest
 from sklearn.neighbors import KernelDensity
 import torch
 from torch_geometric.data import Data
@@ -14,14 +15,9 @@
 from omg.globals import MAX_ATOM_NUM
 from omg.sampler.minimum_permutation_distance import correct_for_minimum_permutation_distance
 from omg.si.corrector import PeriodicBoundaryConditionsCorrector
-from omg.utils import convert_ase_atoms_to_data, xyz_reader
-<<<<<<< HEAD
+from omg.utils import convert_ase_atoms_to_data, xyz_reader, match_rate, reduce
 from omg.analysis import get_coordination_numbers, get_coordination_numbers_species, get_space_group
 from collections import OrderedDict
-=======
-from scipy.stats import kstest
-from omg.utils import match_rate, reduce
->>>>>>> 1979aa9e
 
 
 class OMGTrainer(Trainer):
@@ -56,7 +52,7 @@
         init_atoms = xyz_reader(initial_file)
         gen_atoms = xyz_reader(final_file)
         ref_atoms = self._load_dataset_atoms(datamodule.train_dataset, datamodule.train_dataset.convert_to_fractional)
-        
+
         # Plot data
         self._plot_to_pdf(ref_atoms, init_atoms, gen_atoms, plot_name, model.use_min_perm_dist)
 
@@ -102,14 +98,11 @@
         """
         fractional_coordinates_corrector = PeriodicBoundaryConditionsCorrector(min_value=0.0, max_value=1.0)
 
-<<<<<<< HEAD
         # Keep ASE Atoms versions of certain inputs
         reference_atoms = reference
         generated_atoms = generated
 
         # Convert to Data
-=======
->>>>>>> 1979aa9e
         reference = convert_ase_atoms_to_data(reference)
         initial = convert_ase_atoms_to_data(initial)
         generated = convert_ase_atoms_to_data(generated)
@@ -320,7 +313,7 @@
             # Plot Element distribution
             total_number_atoms = sum(v for v in nums.values())
             elements = [k for k in nums.keys()]
-            ref_elements = [k for k in ref_nums.keys()] 
+            ref_elements = [k for k in ref_nums.keys()]
             plt.bar(elements, [v / total_number_atoms for v in nums.values()], alpha=0.8,
                     label="Generated", color="blueviolet")
             total_number_atoms_ref = sum(v for v in ref_nums.values())
@@ -349,10 +342,10 @@
             plt.plot(x_d, np.exp(log_density_gen), color="blueviolet", label="Generated")
             plt.plot(x_d, np.exp(log_density_gt), color="darkslategrey", label="Training")
             plt.text(
-                0.05, 0.95, 
-                f'KS Test: D={kstest(vol, ref_vol).statistic}', 
-                verticalalignment='top', 
-                bbox=props, 
+                0.05, 0.95,
+                f'KS Test: D={kstest(vol, ref_vol).statistic}',
+                verticalalignment='top',
+                bbox=props,
                 transform=plt.gca().transAxes
             )
             plt.xlabel(r"Volume ($\AA^3$)")
@@ -398,7 +391,7 @@
 
             # Compute distributions for fractional coordinate movement.
             # Scott's rule for bandwidth.
-            
+
             bandwidth = np.std(ref_root_mean_square_distances) * len(ref_root_mean_square_distances) ** (-1 / 5)
             ref_rmsds = np.array(ref_root_mean_square_distances)[:, np.newaxis]
             rmsds = np.array(root_mean_square_distances)[:, np.newaxis]
@@ -421,10 +414,10 @@
             plt.ylabel("Density")
             plt.legend()
             plt.text(
-                0.05, 0.95, 
-                f'KS Test: D={kstest(trmsds, trmsds).statistic}', 
-                verticalalignment='top', 
-                bbox=props, 
+                0.05, 0.95,
+                f'KS Test: D={kstest(trmsds, trmsds).statistic}',
+                verticalalignment='top',
+                bbox=props,
                 transform=plt.gca().transAxes
             )
             pdf.savefig()
@@ -483,7 +476,7 @@
                     label="Generated", color="blueviolet")
             plt.bar([k for k in ref_avg_cn_species.keys()], [v for v in ref_avg_cn_species.values()], alpha=0.5,
                     label="Training", color="darkslategrey")
-            plt.xticks(rotation=75, ha='right', fontsize=4) 
+            plt.xticks(rotation=75, ha='right', fontsize=4)
             plt.title("Average coordination number by species")
             plt.xlabel("Species")
             plt.ylabel("Average CN")
@@ -527,7 +520,7 @@
 
     def match(self, model: OMGLightning, datamodule: OMGDataModule, xyz_file: str) -> None:
         """ Use to check match rate for crystal structure prediction task."""
-        
+
         final_file = Path(xyz_file)
 
         # Get atoms
@@ -538,14 +531,14 @@
 
         self._structure_match(gen_atoms, ref_atoms)
         self._structure_match(gen_atoms)
-    
+
     @staticmethod
     def _structure_match(atoms_list: List[Atoms], ref_list: List[Atoms] = None) -> float:
         """ Check whether a structure in atoms_1_list exists in atoms_2_list.
             OR
             Check whether a structure in atoms_1_list is unique.
         """
-        
+
         if ref_list:
             # comparing between files
             x = match_rate(atoms_list, ref_list, ltol=1.5, stol=0.3, angle_tol=4)
