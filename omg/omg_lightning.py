from pathlib import Path
import time
from typing import Optional, Sequence
from ase.io import read
import lightning as L
from pymatgen.analysis.structure_matcher import StructureMatcher
from pymatgen.io.ase import AseAtomsAdaptor
import torch
from torch import optim
from torch.optim.lr_scheduler import ReduceLROnPlateau
from omg.model.model import Model
from omg.sampler.minimum_permutation_distance import correct_for_minimum_permutation_distance
from omg.sampler.sampler import Sampler
from omg.si.abstracts import StochasticInterpolantSpecies
from omg.si.stochastic_interpolants import StochasticInterpolants
from omg.utils import xyz_saver


class OMGLightning(L.LightningModule):
    """
    Main module which is fit and used to generate structures using Lightning CLI.
    """
    def __init__(self, si: StochasticInterpolants, sampler: Sampler, model: Model,
                 relative_si_costs: Sequence[float], load_checkpoint: Optional[str] = None,
                 learning_rate: Optional[float] = 1.e-3, lr_scheduler: Optional[bool] = False,
                 use_min_perm_dist: bool = False, generation_xyz_filename: Optional[str] = None,
<<<<<<< HEAD
                 overfitting_test: bool = False) -> None:
=======
                 sobol_time: bool = False) -> None:
>>>>>>> 64843119
        super().__init__()
        self.si = si
        self.sampler = sampler
        self.learning_rate = learning_rate
        self.use_min_perm_dist = use_min_perm_dist
        if self.use_min_perm_dist:
            self._pos_corrector = self.si.get_stochastic_interpolant("pos").get_corrector()
        else:
            self._pos_corrector = None
        species_stochastic_interpolant = self.si.get_stochastic_interpolant("species")
        if not isinstance(species_stochastic_interpolant, StochasticInterpolantSpecies):
            raise ValueError("Species stochastic interpolant must be of type StochasticInterpolantSpecies.")
        if species_stochastic_interpolant.uses_masked_species():
            model.enable_masked_species()
        model = model.double()  # TODO: Should this be an option?
        self.model = model

        if not len(relative_si_costs) == len(self.si):
            raise ValueError("The number of stochastic interpolants and costs must be equal.")
        if not all(cost >= 0.0 for cost in relative_si_costs):
            raise ValueError("All cost factors must be non-negative.")
        if not abs(sum(relative_si_costs) - 1.0) < 1e-10:
            raise ValueError("The sum of all cost factors should be equal to 1.")
        self._relative_si_costs = relative_si_costs
        if load_checkpoint:
            checkpoint = torch.load(load_checkpoint, map_location=self.device)
            self.load_state_dict(checkpoint['state_dict'])
        if not sobol_time:
            self.time_sampler = torch.rand
        else:
            self.time_sampler = lambda n: torch.reshape(
                torch.quasirandom.SobolEngine(dimension=1, scramble=True).draw(n), (-1, ))
        self.lr_scheduler = lr_scheduler
        self.generation_xyz_filename = generation_xyz_filename
        self.overfitting_test = overfitting_test

    def forward(self, x_t: Sequence[torch.Tensor], t: torch.Tensor) -> Sequence[Sequence[torch.Tensor]]:
        """
        Calls encoder + head stack

        :param x_t:
            Sequence of torch.tensors corresponding to batched species, fractional coordinates and lattices.
        :type x_t: Sequence[torch.Tensor]

        :param t:
            Sampled times
        :type t: torch.Tensor

        :return:
            Predicted b and etas for species, coordinates and lattices, respectively.
        :rtype: Sequence[Sequence[torch.Tensor]]
        """
        x = self.model(x_t, t)
        return x

    def on_fit_start(self):
        if self.learning_rate:
            # Overwrite learning rate after running LearningRateFinder
            for optimizer in self.trainer.optimizers:
                for param_group in optimizer.param_groups:
                    param_group["learning_rate"] = self.learning_rate

    # TODO: specify argument types
    def training_step(self, x_1) -> torch.Tensor:
        """
        Performs one training step given a batch of x_1

        :return:
            Loss from training step
        :rtype: torch.Tensor
        """
        x_0 = self.sampler.sample_p_0(x_1).to(self.device)

        # Minimize permutational distance between clusters.
        if self.use_min_perm_dist:
            # Don't switch species to allow for crystal-structure prediction.
            correct_for_minimum_permutation_distance(x_0, x_1, self._pos_corrector, switch_species=False)

        # Sample t for each structure.
        t = self.time_sampler(len(x_1.n_atoms)).to(self.device)

        losses = self.si.losses(self.model, t, x_0, x_1)

        total_loss = torch.tensor(0.0, device=self.device)

        for cost, loss_key in zip(self._relative_si_costs, losses):
            losses[loss_key] = cost * losses[loss_key]
            total_loss += losses[loss_key]
        # TODO: Look at how SDE losses are combined

        assert "loss_total" not in losses
        losses["loss_total"] = total_loss

        self.log_dict(
            losses,
            on_step=True,
            on_epoch=True,
            prog_bar=True,
            sync_dist=True,
        )

        return total_loss

    def validation_step(self, x_1) -> torch.Tensor:
        """
        Performs one validation step given a batch of x_1
        """

        x_0 = self.sampler.sample_p_0(x_1).to(self.device)

        # Sample t for each structure.
        t = self.time_sampler(len(x_1.n_atoms)).to(self.device)

        losses = self.si.losses(self.model, t, x_0, x_1)

        total_loss = torch.tensor(0.0, device=self.device)

        for cost, loss_key in zip(self._relative_si_costs, losses):
            losses[f"val_{loss_key}"] = cost * losses[loss_key]
            total_loss += losses[f"val_{loss_key}"]
            losses.pop(loss_key)

        assert "loss_total" not in losses
        losses["val_loss_total"] = total_loss

        self.log_dict(
            losses,
            on_step=False,
            on_epoch=True,
            prog_bar=True,
            sync_dist=True,
        )

        return total_loss

    @staticmethod
    def _structure_matcher(s1, s2, ltol=0.2, stol=0.3, angle_tol=5.0):
        """ Checks if structures s1 and s2 of ase type Atoms are the same."""
        sm = StructureMatcher(ltol=ltol, stol=stol, angle_tol=angle_tol)
        # conversion to pymatgen type
        a1 = AseAtomsAdaptor.get_structure(s1)
        a2 = AseAtomsAdaptor.get_structure(s2)
        return sm.fit(a1, a2)

    # TODO: what do we want to return
    def predict_step(self, x):
        """
        Performs generation
        """
        x_0 = self.sampler.sample_p_0(x).to(self.device)
        gen, inter = self.si.integrate(x_0, self.model, save_intermediate=True)
        # probably want to turn structure back into some other object that's easier to work with
        filename = (Path(self.generation_xyz_filename) if self.generation_xyz_filename is not None
                    else Path(f"{time.strftime("%Y%m%d-%H%M%S")}.xyz"))
        init_filename = filename.with_stem(filename.stem + "_init")
        xyz_saver(x_0.to("cpu"), init_filename)
        xyz_saver(gen.to("cpu"), filename)

        if self.overfitting_test:
            base_filename = filename.with_stem(filename.stem + "_base")
            xyz_saver(x.to("cpu"), base_filename)
            atoms_one = read(base_filename, index=":")
            atoms_two = read(filename, index=":")
            assert len(atoms_one) == len(atoms_two)
            successes = 0
            for a_one, a_two in zip(atoms_one, atoms_two):
                assert len(a_one) == len(a_two)
                if self._structure_matcher(a_one, a_two):
                    successes += 1
            print(f"Overfitting test: {successes}/{len(atoms_one)} structures are the same "
                  f"({successes / len(atoms_one) * 100.0} percent success rate).")

        return gen

    # TODO allow for YAML config
    def configure_optimizers(self):
        optimizer = optim.Adam(self.parameters(), lr=self.learning_rate)
        if self.lr_scheduler:
            lr_scheduler = ReduceLROnPlateau(optimizer, patience=40)
            lr_scheduler_config = {
                "scheduler": lr_scheduler,
                "interval": "epoch",
                "frequency": 1,
                "monitor": "val_loss_total",
                # If set to `True`, will enforce that the value specified 'monitor'
                # is available when the scheduler is updated, thus stopping
                # training if not found. If set to `False`, it will only produce a warning
                "strict": True,
            }
            return {"optimizer": optimizer,
                    "lr_scheduler": lr_scheduler_config
                    }
        else:
            return optimizer<|MERGE_RESOLUTION|>--- conflicted
+++ resolved
@@ -1,10 +1,7 @@
 from pathlib import Path
 import time
 from typing import Optional, Sequence
-from ase.io import read
 import lightning as L
-from pymatgen.analysis.structure_matcher import StructureMatcher
-from pymatgen.io.ase import AseAtomsAdaptor
 import torch
 from torch import optim
 from torch.optim.lr_scheduler import ReduceLROnPlateau
@@ -24,11 +21,7 @@
                  relative_si_costs: Sequence[float], load_checkpoint: Optional[str] = None,
                  learning_rate: Optional[float] = 1.e-3, lr_scheduler: Optional[bool] = False,
                  use_min_perm_dist: bool = False, generation_xyz_filename: Optional[str] = None,
-<<<<<<< HEAD
-                 overfitting_test: bool = False) -> None:
-=======
                  sobol_time: bool = False) -> None:
->>>>>>> 64843119
         super().__init__()
         self.si = si
         self.sampler = sampler
@@ -63,7 +56,6 @@
                 torch.quasirandom.SobolEngine(dimension=1, scramble=True).draw(n), (-1, ))
         self.lr_scheduler = lr_scheduler
         self.generation_xyz_filename = generation_xyz_filename
-        self.overfitting_test = overfitting_test
 
     def forward(self, x_t: Sequence[torch.Tensor], t: torch.Tensor) -> Sequence[Sequence[torch.Tensor]]:
         """
@@ -164,15 +156,6 @@
 
         return total_loss
 
-    @staticmethod
-    def _structure_matcher(s1, s2, ltol=0.2, stol=0.3, angle_tol=5.0):
-        """ Checks if structures s1 and s2 of ase type Atoms are the same."""
-        sm = StructureMatcher(ltol=ltol, stol=stol, angle_tol=angle_tol)
-        # conversion to pymatgen type
-        a1 = AseAtomsAdaptor.get_structure(s1)
-        a2 = AseAtomsAdaptor.get_structure(s2)
-        return sm.fit(a1, a2)
-
     # TODO: what do we want to return
     def predict_step(self, x):
         """
@@ -186,21 +169,6 @@
         init_filename = filename.with_stem(filename.stem + "_init")
         xyz_saver(x_0.to("cpu"), init_filename)
         xyz_saver(gen.to("cpu"), filename)
-
-        if self.overfitting_test:
-            base_filename = filename.with_stem(filename.stem + "_base")
-            xyz_saver(x.to("cpu"), base_filename)
-            atoms_one = read(base_filename, index=":")
-            atoms_two = read(filename, index=":")
-            assert len(atoms_one) == len(atoms_two)
-            successes = 0
-            for a_one, a_two in zip(atoms_one, atoms_two):
-                assert len(a_one) == len(a_two)
-                if self._structure_matcher(a_one, a_two):
-                    successes += 1
-            print(f"Overfitting test: {successes}/{len(atoms_one)} structures are the same "
-                  f"({successes / len(atoms_one) * 100.0} percent success rate).")
-
         return gen
 
     # TODO allow for YAML config
