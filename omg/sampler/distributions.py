--- conflicted
+++ resolved
@@ -109,13 +109,6 @@
         # I think all classes should just get the entire pos, species, cell data.
         return data.detach().clone().cpu().numpy()
 
-<<<<<<< HEAD
-class NormalDistribution(object):
-    def __init__(self) -> None:
-        pass
-    def __call__(self, size):
-        return np.random.normal(loc=0.0, scale=1.0, size=size)
-=======
 
 class SobolSequence(object):
     """
@@ -129,4 +122,9 @@
         assert len(size) == 2
         assert size[1] == 3
         return self._sampler.draw(size[0]).detach().cpu().numpy()
->>>>>>> d5439c1f
+
+class NormalDistribution(object):
+    def __init__(self) -> None:
+        pass
+    def __call__(self, size):
+        return np.random.normal(loc=0.0, scale=1.0, size=size)