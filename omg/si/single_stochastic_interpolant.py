from enum import Enum, auto
import torch
import torch.nn as nn
from torchdiffeq import odeint
from torchsde import sdeint
from typing import Any, Optional, Callable
from .abstracts import Epsilon, Interpolant, LatentGamma, StochasticInterpolant


class DifferentialEquationType(Enum):
    """
    Enum for the possible types of differential equation that should be used by the stochastic interpolants.
    """

    ODE = auto()
    """
    Ordinary differential equation.
    """
    SDE = auto()
    """
    Stochastic differential equation.
    """


class SingleStochasticInterpolant(StochasticInterpolant):
    """
    Stochastic interpolant x_t = I(t, x_0, x_1) + gamma(t) * z between points x_0 and x_1 from two distributions p_0 and
    p_1 at times t based on an interpolant I(t, x_0, x_1), a gamma function gamma(t), and a Gaussian random variable z.

    The gamma function gamma(t) scaling the random variable z is optional.

    The stochastic interpolant can either use an ordinary differential equation (ODE) or a stochastic differential
    equation during inference. If an SDE is used, one should additionally provide an epsilon function epsilon(t).

    The ODE is integrated using the torchdiffeq library and the SDE is integrated using the torchsde library.

    :param interpolant:
        Interpolant I(t, x_0, x_1) between points from two distributions p_0 and p_1 at times t.
    :type interpolant: Interpolant
    :param gamma:
        Optional gamma function gamma(t) in the latent variable gamma(t) * z of a stochastic interpolant.
    :type gamma: Optional[LatentGamma]
    :param epsilon:
        Optional epsilon function epsilon(t) for the stochastic differential equation.
        Should only be provided if the differential equation type is SDE.
    :type epsilon: Optional[Epsilon]
    :param differential_equation_type:
        Type of differential equation to use for inference.
    :type differential_equation_type: DifferentialEquationType
    :param integrator_kwargs: Optional keyword arguments for the odeint function of torchdiffeq (see
        https://github.com/rtqichen/torchdiffeq/blob/master/README.md) or the sdeint function of torchsde (see
        https://github.com/google-research/torchsde/blob/master/DOCUMENTATION.md#keyword-arguments-of-sdeint).
    :type integrator_kwargs: Optional[dict]

    :raises ValueError:
        If epsilon is provided for ODEs or not provided for SDEs.
    """

    def __init__(self, interpolant: Interpolant, gamma: Optional[LatentGamma], epsilon: Optional[Epsilon],
                 differential_equation_type: str,
                 integrator_kwargs: Optional[dict[str, Any]] = None) -> None:
        """Construct stochastic interpolant."""
        super().__init__()
        self._interpolant = interpolant
        self._gamma = gamma
        if self._gamma is not None:
            self._use_antithetic = True
        else:
            self._use_antithetic = False
        self._epsilon = epsilon
        self._differential_equation_type = differential_equation_type
        # Corrector that needs to be applied to the points x_t during integration.
        self._corrector = self._interpolant.get_corrector()
        try:
            self._differential_equation_type = DifferentialEquationType[differential_equation_type]
        except AttributeError:
            raise ValueError(f"Unknown differential equation type f{differential_equation_type}.")
        if self._differential_equation_type == DifferentialEquationType.ODE:
            self.loss = self._ode_loss
            self.integrate = self._ode_integrate
            if self._epsilon is not None:
                raise ValueError("Epsilon function should not be provided for ODEs.")

        else:
            assert self._differential_equation_type == DifferentialEquationType.SDE
            self.loss = self._sde_loss
            self.integrate = self._sde_integrate
            if self._epsilon is None:
                raise ValueError("Epsilon function should be provided for SDEs.")
            if self._gamma is None:
                raise ValueError("Gamma function should be provided for SDEs.")
        self._integrator_kwargs = integrator_kwargs if integrator_kwargs is not None else {}

    def interpolate(self, t: torch.Tensor, x_0: torch.Tensor, x_1: torch.Tensor,
                    batch_pointer: torch.Tensor) -> tuple[torch.Tensor, torch.Tensor]:
        """
        Stochastically interpolate between points x_0 and x_1 from two distributions p_0 and p_1 at times t.

        :param t:
            Times in [0,1].
        :type t: torch.Tensor
        :param x_0:
            Points from p_0.
        :type x_0: torch.Tensor
        :param x_1:
            Points from p_1.
        :type x_1: torch.Tensor
        :param batch_pointer:
            Tensor of length batch_size + 1 containing the indices to the first atom in every batch plus the total
            number of atoms in the batch.
        :type batch_pointer: torch.Tensor

        :return:
            Stochastically interpolated points x_t, random variables z used for interpolation.
        :rtype: tuple[torch.Tensor, torch.Tensor]
        """
        assert x_0.shape == x_1.shape
        # Output is already corrected.
        interpolate = self._interpolant.interpolate(t, x_0, x_1, batch_pointer)
        if self._gamma is not None:
            z = torch.randn_like(x_0)
            interpolate = self._corrector.correct(interpolate + self._gamma.gamma(t) * z)
        else:
            z = torch.zeros_like(x_0)
        return interpolate, z

    def _interpolate_derivative(self, t: torch.Tensor, x_0: torch.Tensor, x_1: torch.Tensor, z: torch.Tensor,
                                batch_pointer: torch.Tensor) -> torch.Tensor:
        """
        Derivative with respect to time of the stochastic interpolant between points x_0 and x_1 from two distributions
        p_0 and p_1 at times t.

        :param t:
            Times in [0,1].
        :type t: torch.Tensor
        :param x_0:
            Points from p_0.
        :type x_0: torch.Tensor
        :param x_1:
            Points from p_1.
        :type x_1: torch.Tensor
        :param z:
            Random variable z that was used for the stochastic interpolation to get the model prediction.
        :type z: torch.Tensor
        :param batch_pointer:
            Tensor of length batch_size + 1 containing the indices to the first atom in every batch plus the total
            number of atoms in the batch.
        :type batch_pointer: torch.Tensor

        :return:
            Stochastically interpolated value.
        :rtype: torch.Tensor
        """
        assert x_0.shape == x_1.shape
        self._check_t(t)
        interpolate_derivative = self._interpolant.interpolate_derivative(t, x_0, x_1, batch_pointer)
        if self._gamma is not None:
            # TODO: Can we plot this?
            interpolate_derivative += self._gamma.gamma_derivative(t) * z
        return interpolate_derivative

    def loss(self, model_function: Callable[[torch.Tensor], tuple[torch.Tensor, torch.Tensor]],
             t: torch.Tensor, x_0: torch.Tensor, x_1: torch.Tensor, x_t: torch.Tensor, z: torch.Tensor,
             batch_pointer: torch.Tensor) -> torch.Tensor:
        """
        Compute the loss for the stochastic interpolant between points x_0 and x_1 from two distributions p_0 and
        p_1 at times t based on the model prediction for the velocity fields b and the denoisers eta.

        This method is only defined here to define all methods of the abstract base class. The actual loss method is
        either _ode_loss or _sde_loss, which are chosen based on the type of differential equation (self._de_type).

        :param model_function:
            Model function returning the velocity fields b and the denoisers eta given the current positions x_t.
        :type model_function: Callable[[torch.Tensor], tuple[torch.Tensor, torch.Tensor]]
        :param t:
            Times in [0,1].
        :type t: torch.Tensor
        :param x_0:
            Points from p_0.
        :type x_0: torch.Tensor
        :param x_1:
            Points from p_1.
        :type x_1: torch.Tensor
        :param x_t:
            Stochastically interpolated points x_t.
        :type x_t: torch.Tensor
        :param z:
            Random variable z that was used for the stochastic interpolation to get the model prediction.
        :type z: torch.Tensor
        :param batch_pointer:
            Tensor of length batch_size + 1 containing the indices to the first atom in every batch plus the total
            number of atoms in the batch.
        :type batch_pointer: torch.Tensor

        :return:
            Loss.
        :rtype: torch.Tensor
        """
        raise NotImplementedError

    def _ode_loss(self, model_function: Callable[[torch.Tensor], tuple[torch.Tensor, torch.Tensor]],
                  t: torch.Tensor, x_0: torch.Tensor, x_1: torch.Tensor, x_t: torch.Tensor, z: torch.Tensor,
                  batch_pointer: torch.Tensor) -> torch.Tensor:
        """
        Compute the loss for the ODE stochastic interpolant between points x_0 and x_1 from two distributions p_0 and
        p_1 at times t based on the model prediction for the velocity fields b and the denoisers eta.

        :param model_function:
            Model function returning the velocity fields b and the denoisers eta given the current positions x_t.
        :type model_function: Callable[[torch.Tensor, torch.Tensor], tuple[torch.Tensor, torch.Tensor]]
        :param t:
            Times in [0,1].
        :type t: torch.Tensor
        :param x_0:
            Points from p_0.
        :type x_0: torch.Tensor
        :param x_1:
            Points from p_1.
        :type x_1: torch.Tensor
        :param x_t:
            Stochastically interpolated points x_t.
        :type x_t: torch.Tensor
        :param z:
            Random variable z that was used for the stochastic interpolation to get the model prediction.
        :type z: torch.Tensor
        :param batch_pointer:
            Tensor of length batch_size + 1 containing the indices to the first atom in every batch plus the total
            number of atoms in the batch.
        :type batch_pointer: torch.Tensor

        :return:
            Loss.
        :rtype: torch.Tensor
        """
        assert x_0.shape == x_1.shape
        x_t_without_gamma = self._interpolant.interpolate(t, x_0, x_1, batch_pointer)
        expected_velocity_without_gamma = self._interpolant.interpolate_derivative(t, x_0, x_1, batch_pointer)
        if self._use_antithetic:
            assert self._gamma is not None
            x_t_p = self._corrector.correct(x_t_without_gamma + self._gamma.gamma(t) * z)
            assert torch.equal(x_t, x_t_p)
            x_t_m = self._corrector.correct(x_t_without_gamma - self._gamma.gamma(t) * z)
            expected_velocity_p = expected_velocity_without_gamma + self._gamma.gamma_derivative(t) * z
            expected_velocity_m = expected_velocity_without_gamma - self._gamma.gamma_derivative(t) * z
            loss = (nn.functional.mse_loss(expected_velocity_p, model_function(x_t_p)[0])
                    + nn.functional.mse_loss(expected_velocity_m, model_function(x_t_m)[0])) / 2.0
        else:
            assert self._gamma is None
            assert torch.equal(x_t, x_t_without_gamma)
            loss = nn.functional.mse_loss(expected_velocity_without_gamma, model_function(x_t_without_gamma)[0])
        return loss

    def _sde_loss(self, model_function: Callable[[torch.Tensor], tuple[torch.Tensor, torch.Tensor]],
                  t: torch.Tensor, x_0: torch.Tensor, x_1: torch.Tensor, x_t: torch.Tensor, z: torch.Tensor,
                  batch_pointer: torch.Tensor) -> torch.Tensor:
        """
        Compute the loss for the SDE stochastic interpolant between points x_0 and x_1 from two distributions p_0 and
        p_1 at times t based on the model prediction for the velocity fields b and the denoisers eta.

        :param model_function:
            Model function returning the velocity fields b and the denoisers eta given the current positions x_t.
        :type model_function: Callable[[torch.Tensor], tuple[torch.Tensor, torch.Tensor]]
        :param t:
            Times in [0,1].
        :type t: torch.Tensor
        :param x_0:
            Points from p_0.
        :type x_0: torch.Tensor
        :param x_1:
            Points from p_1.
        :type x_1: torch.Tensor
        :param x_t:
            Stochastically interpolated points x_t.
        :type x_t: torch.Tensor
        :param z:
            Random variable z that was used for the stochastic interpolation to get the model prediction.
        :type z: torch.Tensor
        :param batch_pointer:
            Tensor of length batch_size + 1 containing the indices to the first atom in every batch plus the total
            number of atoms in the batch.
        :type batch_pointer: torch.Tensor

        :return:
            Loss.
        :rtype: torch.Tensor
        """
        assert x_0.shape == x_1.shape
        x_t_without_gamma = self._interpolant.interpolate(t, x_0, x_1, batch_pointer)
        expected_velocity_without_gamma = self._interpolant.interpolate_derivative(t, x_0, x_1, batch_pointer)
        if self._use_antithetic:
            assert self._gamma is not None
            x_t_p = self._corrector.correct(x_t_without_gamma + self._gamma.gamma(t) * z)
            assert torch.equal(x_t, x_t_p)
            x_t_m = self._corrector.correct(x_t_without_gamma - self._gamma.gamma(t) * z)
            expected_velocity_p = expected_velocity_without_gamma + self._gamma.gamma_derivative(t) * z
            expected_velocity_m = expected_velocity_without_gamma - self._gamma.gamma_derivative(t) * z
            pred_b_p, pred_z = model_function(x_t_p)
            loss_b = (nn.functional.mse_loss(expected_velocity_p, pred_b_p)
                      + nn.functional.mse_loss(expected_velocity_m, model_function(x_t_m)[0])) / 2.0
        else:
            assert self._gamma is None
            assert torch.equal(x_t, x_t_without_gamma)
            pred_b, pred_z = model_function(x_t_without_gamma)
            loss_b = nn.functional.mse_loss(expected_velocity_without_gamma, pred_b)

        loss_z = nn.functional.mse_loss(z, pred_z)
        return loss_b + loss_z

    def integrate(self, model_function: Callable[[torch.Tensor, torch.Tensor], tuple[torch.Tensor, torch.Tensor]],
                  x_t: torch.Tensor, time: torch.Tensor, time_step: torch.Tensor,
                  batch_pointer: torch.Tensor) -> torch.Tensor:
        """
        Integrate the current positions x_t at the given time for the given time step based on the velocity fields b and
        the denoisers eta returned by the model function.

        This method is only defined here to define all methods of the abstract base class. The actual loss method is
        either _ode_integrate or _sde_integrate, which are chosen based on the type of differential equation (self._de_type).

        :param model_function:
            Model function returning the velocity fields b and the denoisers eta given the current times t and positions
            x_t.
        :type model_function: Callable[[torch.Tensor, torch.Tensor], tuple[torch.Tensor, torch.Tensor]]
        :param x_t:
            Current positions.
        :type x_t: torch.Tensor
        :param time:
            Initial time (0-dimensional torch tensor).
        :type time: torch.Tensor
        :param time_step:
            Time step (0-dimensional torch tensor).
        :type time_step: torch.Tensor
        :param batch_pointer:
            Tensor of length batch_size + 1 containing the indices to the first atom in every batch plus the total
            number of atoms in the batch.
        :type batch_pointer: torch.Tensor

        :return:
            Integrated position.
        :rtype: torch.Tensor
        """
        raise NotImplementedError

    def _ode_integrate(self, model_function: Callable[[torch.Tensor, torch.Tensor], tuple[torch.Tensor, torch.Tensor]],
                       x_t: torch.Tensor, time: torch.Tensor, time_step: torch.Tensor,
                       batch_pointer: torch.Tensor) -> torch.Tensor:
        """
        Integrate the ODE for the current positions x_t at the given time for the given time step based on the velocity
        fields b and the denoisers eta returned by the model function.

        :param model_function:
            Model function returning the velocity fields b and the denoisers eta given the current times t and positions
            x_t.
        :type model_function: Callable[[torch.Tensor, torch.Tensor], tuple[torch.Tensor, torch.Tensor]]
        :param x_t:
            Current positions.
        :type x_t: torch.Tensor
        :param time:
            Initial time (0-dimensional torch tensor).
        :type time: torch.Tensor
        :param time_step:
            Time step (0-dimensional torch tensor).
        :type time_step: torch.Tensor
        :param batch_pointer:
            Tensor of length batch_size + 1 containing the indices to the first atom in every batch plus the total
            number of atoms in the batch.
        :type batch_pointer: torch.Tensor

        :return:
            Integrated position.
        :rtype: torch.Tensor
        """
        # Set up ODE function
        odefunc = lambda t, x: model_function(t, self._corrector.correct(x))[0]
<<<<<<< HEAD
        t_span = torch.tensor([time, time + time_step])
=======

        t_span = torch.tensor([time, time + time_step], device=x_t.device)
>>>>>>> ade97220
        with torch.no_grad():
            x_t_new = odeint(odefunc, x_t, t_span, **self._integrator_kwargs)[-1]
        return self._corrector.correct(x_t_new)

    # Modify wrapper for use in SDE integrator
    class SDE(torch.nn.Module):
        def __init__(self, model_func, corrector, gamma, epsilon, original_x_shape):
            super().__init__()
            self._model_func = model_func
            self._corrector = corrector
            self._gamma = gamma
            self._epsilon = epsilon
            self._original_x_shape = original_x_shape
            # Required for torchsde.
            self.sde_type = "ito"
            self.noise_type = "diagonal"

        def f(self, t, x):
            # Because of the noise, the x should be corrected when it is passed to the model.
            new_x_shape = x.shape
            preds = self._model_func(t, self._corrector.correct(x.reshape(self._original_x_shape)))
            out = preds[0] - (self._epsilon.epsilon(t) / self._gamma.gamma(t)) * preds[1]
            return out.reshape(new_x_shape)

        def g(self, t, x):
            return torch.sqrt(2.0 * self._epsilon.epsilon(t)) * torch.ones_like(x)

    def _sde_integrate(self, model_function: Callable[[torch.Tensor, torch.Tensor], tuple[torch.Tensor, torch.Tensor]],
                       x_t: torch.Tensor, time: torch.Tensor, time_step: torch.Tensor,
                       batch_pointer: torch.Tensor) -> torch.Tensor:
        """
        Integrate the SDE for the current positions x_t at the given time for the given time step based on the velocity
        fields b and the denoisers eta returned by the model function.

        :param model_function:
            Model function returning the velocity fields b and the denoisers eta given the current times t and positions
            x_t.
        :type model_function: Callable[[torch.Tensor, torch.Tensor], tuple[torch.Tensor, torch.Tensor]]
        :param x_t:
            Current positions.
        :type x_t: torch.Tensor
        :param time:
            Initial time (0-dimensional torch tensor).
        :type time: torch.Tensor
        :param time_step:
            Time step (0-dimensional torch tensor).
        :type time_step: torch.Tensor
        :param batch_pointer:
            Tensor of length batch_size + 1 containing the indices to the first atom in every batch plus the total
            number of atoms in the batch.
        :type batch_pointer: torch.Tensor

        :return:
            Integrated position.
        :rtype: torch.Tensor
        """
        # SDE Integrator
        original_shape = x_t.shape
        sde = self.SDE(model_func=model_function, corrector=self._corrector, gamma=self._gamma, epsilon=self._epsilon,
                       original_x_shape=original_shape)
        t_span = torch.tensor([time, time + time_step])

        with torch.no_grad():
            # Diagonal noise in torchsde expects a tensor of shape (batch_size, state_size).
            # See https://github.com/google-research/torchsde/blob/master/DOCUMENTATION.md.
            x_t_new = sdeint(sde, x_t.reshape((len(batch_pointer) - 1, -1)), t_span, **self._integrator_kwargs)

        return self._corrector.correct(torch.tensor(x_t_new[-1].reshape(original_shape)))<|MERGE_RESOLUTION|>--- conflicted
+++ resolved
@@ -57,8 +57,7 @@
     """
 
     def __init__(self, interpolant: Interpolant, gamma: Optional[LatentGamma], epsilon: Optional[Epsilon],
-                 differential_equation_type: str,
-                 integrator_kwargs: Optional[dict[str, Any]] = None) -> None:
+                 differential_equation_type: str, integrator_kwargs: Optional[dict[str, Any]] = None) -> None:
         """Construct stochastic interpolant."""
         super().__init__()
         self._interpolant = interpolant
@@ -371,12 +370,7 @@
         """
         # Set up ODE function
         odefunc = lambda t, x: model_function(t, self._corrector.correct(x))[0]
-<<<<<<< HEAD
-        t_span = torch.tensor([time, time + time_step])
-=======
-
         t_span = torch.tensor([time, time + time_step], device=x_t.device)
->>>>>>> ade97220
         with torch.no_grad():
             x_t_new = odeint(odefunc, x_t, t_span, **self._integrator_kwargs)[-1]
         return self._corrector.correct(x_t_new)
