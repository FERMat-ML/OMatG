from enum import Enum, auto
import torch
from torch_scatter import scatter_mean
from torchdiffeq import odeint
from torchsde import sdeint
from typing import Any, Optional, Callable
from .abstracts import Corrector, Epsilon, Interpolant, LatentGamma, StochasticInterpolant


class DifferentialEquationType(Enum):
    """
    Enum for the possible types of differential equation that should be used by the stochastic interpolants.
    """

    ODE = auto()
    """
    Ordinary differential equation.
    """
    SDE = auto()
    """
    Stochastic differential equation.
    """


class SingleStochasticInterpolant(StochasticInterpolant):
    """
    Stochastic interpolant x_t = I(t, x_0, x_1) + gamma(t) * z between points x_0 and x_1 from two distributions p_0 and
    p_1 at times t based on an interpolant I(t, x_0, x_1), a gamma function gamma(t), and a Gaussian random variable z.

    The gamma function gamma(t) scaling the random variable z is optional.

    The stochastic interpolant can either use an ordinary differential equation (ODE) or a stochastic differential
    equation during inference. If an SDE is used, one should additionally provide an epsilon function epsilon(t).

    The ODE is integrated using the torchdiffeq library and the SDE is integrated using the torchsde library.

    :param interpolant:
        Interpolant I(t, x_0, x_1) between points from two distributions p_0 and p_1 at times t.
    :type interpolant: Interpolant
    :param gamma:
        Optional gamma function gamma(t) in the latent variable gamma(t) * z of a stochastic interpolant.
    :type gamma: Optional[LatentGamma]
    :param epsilon:
        Optional epsilon function epsilon(t) for the stochastic differential equation.
        Should only be provided if the differential equation type is SDE.
    :type epsilon: Optional[Epsilon]
    :param differential_equation_type:
        Type of differential equation to use for inference.
    :type differential_equation_type: DifferentialEquationType
    :param integrator_kwargs: Optional keyword arguments for the odeint function of torchdiffeq (see
        https://github.com/rtqichen/torchdiffeq/blob/master/README.md) or the sdeint function of torchsde (see
        https://github.com/google-research/torchsde/blob/master/DOCUMENTATION.md#keyword-arguments-of-sdeint).
    :type integrator_kwargs: Optional[dict]
    :param correct_center_of_mass:
        TODO: Do we also want to do that during integration?
        Whether to correct the center of mass of the points x_0 and x_1 to zero before computing the loss.
        Defaults to False.
    :type correct_center_of_mass: bool
    :param correct_center_of_mass_motion:
        TODO: Do we also want to do that during integration?
        Whether to correct the center-of-mass motion to zero before computing the loss.
        This might be useful because the translational invariant model cannot predict the center-of-mass motion.
        This is the approach chosen by FlowMM.
        Defaults to False.
    :type correct_center_of_mass_motion: bool

    :raises ValueError:
        If epsilon is provided for ODEs or not provided for SDEs.
    """

    def __init__(self, interpolant: Interpolant, gamma: Optional[LatentGamma], epsilon: Optional[Epsilon],
                 differential_equation_type: str, integrator_kwargs: Optional[dict[str, Any]] = None,
                 correct_center_of_mass: bool = False, correct_center_of_mass_motion: bool = False) -> None:
        """Construct stochastic interpolant."""
        super().__init__()
        self._interpolant = interpolant
        self._gamma = gamma
        if self._gamma is not None:
            self._use_antithetic = True
        else:
            self._use_antithetic = False
        self._epsilon = epsilon
        self._differential_equation_type = differential_equation_type
        # Corrector that needs to be applied to the points x_t during integration.
        self._corrector = self._interpolant.get_corrector()
        try:
            self._differential_equation_type = DifferentialEquationType[differential_equation_type]
        except AttributeError:
            raise ValueError(f"Unknown differential equation type f{differential_equation_type}.")
        if self._differential_equation_type == DifferentialEquationType.ODE:
            self.loss = self._ode_loss
            self.integrate = self._ode_integrate
            if self._epsilon is not None:
                raise ValueError("Epsilon function should not be provided for ODEs.")

        else:
            assert self._differential_equation_type == DifferentialEquationType.SDE
            self.loss = self._sde_loss
            self.integrate = self._sde_integrate
            if self._epsilon is None:
                raise ValueError("Epsilon function should be provided for SDEs.")
            if self._gamma is None:
                raise ValueError("Gamma function should be provided for SDEs.")
        self._integrator_kwargs = integrator_kwargs if integrator_kwargs is not None else {}
        self._correct_center_of_mass = correct_center_of_mass
        self._correct_center_of_mass_motion = correct_center_of_mass_motion

    def interpolate(self, t: torch.Tensor, x_0: torch.Tensor, x_1: torch.Tensor,
                    batch_indices: torch.Tensor) -> tuple[torch.Tensor, torch.Tensor]:
        """
        Stochastically interpolate between points x_0 and x_1 from two distributions p_0 and p_1 at times t.

        :param t:
            Times in [0,1].
        :type t: torch.Tensor
        :param x_0:
            Points from p_0.
        :type x_0: torch.Tensor
        :param x_1:
            Points from p_1.
        :type x_1: torch.Tensor
        :param batch_indices:
            Tensor containing the configuration index for every atom in the batch.
        :type batch_indices: torch.Tensor

        :return:
            Stochastically interpolated points x_t, random variables z used for interpolation.
        :rtype: tuple[torch.Tensor, torch.Tensor]
        """
        assert x_0.shape == x_1.shape
        if self._correct_center_of_mass:
            x_0 = self._corrector.correct(x_0 - self._corrector.compute_center_of_mass(x_0, batch_indices))
            x_1 = self._corrector.correct(x_1 - self._corrector.compute_center_of_mass(x_1, batch_indices))
        # Output is already corrected.
        interpolate = self._interpolant.interpolate(t, x_0, x_1)
        if self._gamma is not None:
            z = torch.randn_like(x_0)
            interpolate = self._corrector.correct(interpolate + self._gamma.gamma(t) * z)
        else:
            z = torch.zeros_like(x_0)
        return interpolate, z

    def _interpolate_derivative(self, t: torch.Tensor, x_0: torch.Tensor, x_1: torch.Tensor,
                                z: torch.Tensor) -> torch.Tensor:
        """
        Derivative with respect to time of the stochastic interpolant between points x_0 and x_1 from two distributions
        p_0 and p_1 at times t.

        :param t:
            Times in [0,1].
        :type t: torch.Tensor
        :param x_0:
            Points from p_0.
        :type x_0: torch.Tensor
        :param x_1:
            Points from p_1.
        :type x_1: torch.Tensor
        :param z:
            Random variable z that was used for the stochastic interpolation to get the model prediction.
        :type z: torch.Tensor

        :return:
            Stochastically interpolated value.
        :rtype: torch.Tensor
        """
        assert x_0.shape == x_1.shape
        self._check_t(t)
        interpolate_derivative = self._interpolant.interpolate_derivative(t, x_0, x_1)
        if self._gamma is not None:
            interpolate_derivative += self._gamma.gamma_derivative(t) * z
        return interpolate_derivative

    def loss(self, model_function: Callable[[torch.Tensor], tuple[torch.Tensor, torch.Tensor]],
             t: torch.Tensor, x_0: torch.Tensor, x_1: torch.Tensor, x_t: torch.Tensor, z: torch.Tensor,
             batch_indices: torch.Tensor) -> torch.Tensor:
        """
        Compute the loss for the stochastic interpolant between points x_0 and x_1 from two distributions p_0 and
        p_1 at times t based on the model prediction for the velocity fields b and the denoisers eta.

        This method is only defined here to define all methods of the abstract base class. The actual loss method is
        either _ode_loss or _sde_loss, which are chosen based on the type of differential equation (self._de_type).

        :param model_function:
            Model function returning the velocity fields b and the denoisers eta given the current positions x_t.
        :type model_function: Callable[[torch.Tensor], tuple[torch.Tensor, torch.Tensor]]
        :param t:
            Times in [0,1].
        :type t: torch.Tensor
        :param x_0:
            Points from p_0.
        :type x_0: torch.Tensor
        :param x_1:
            Points from p_1.
        :type x_1: torch.Tensor
        :param x_t:
            Stochastically interpolated points x_t.
        :type x_t: torch.Tensor
        :param z:
            Random variable z that was used for the stochastic interpolation to get the model prediction.
        :type z: torch.Tensor
        :param batch_indices:
            Tensor containing the configuration index for every atom in the batch.
        :type batch_indices: torch.Tensor

        :return:
            Loss.
        :rtype: torch.Tensor
        """
        raise NotImplementedError

    def _ode_loss(self, model_function: Callable[[torch.Tensor], tuple[torch.Tensor, torch.Tensor]],
                  t: torch.Tensor, x_0: torch.Tensor, x_1: torch.Tensor, x_t: torch.Tensor, z: torch.Tensor,
                  batch_indices: torch.Tensor) -> torch.Tensor:
        """
        Compute the loss for the ODE stochastic interpolant between points x_0 and x_1 from two distributions p_0 and
        p_1 at times t based on the model prediction for the velocity fields b and the denoisers eta.

        :param model_function:
            Model function returning the velocity fields b and the denoisers eta given the current positions x_t.
        :type model_function: Callable[[torch.Tensor, torch.Tensor], tuple[torch.Tensor, torch.Tensor]]
        :param t:
            Times in [0,1].
        :type t: torch.Tensor
        :param x_0:
            Points from p_0.
        :type x_0: torch.Tensor
        :param x_1:
            Points from p_1.
        :type x_1: torch.Tensor
        :param x_t:
            Stochastically interpolated points x_t.
        :type x_t: torch.Tensor
        :param z:
            Random variable z that was used for the stochastic interpolation to get the model prediction.
        :type z: torch.Tensor
        :param batch_indices:
            Tensor containing the configuration index for every atom in the batch.
        :type batch_indices: torch.Tensor

        :return:
            Loss.
        :rtype: torch.Tensor
        """
        assert x_0.shape == x_1.shape
        if self._correct_center_of_mass:
            x_0 = self._corrector.correct(x_0 - self._corrector.compute_center_of_mass(x_0, batch_indices))
            x_1 = self._corrector.correct(x_1 - self._corrector.compute_center_of_mass(x_1, batch_indices))
        expected_velocity_without_gamma = self._interpolant.interpolate_derivative(t, x_0, x_1)
        if self._use_antithetic:
            assert self._gamma is not None
            x_t_without_gamma = self._interpolant.interpolate(t, x_0, x_1)
            gamma = self._gamma.gamma(t)
            x_t_p = self._corrector.correct(x_t_without_gamma + gamma * z)
            assert torch.equal(x_t, x_t_p)
            x_t_m = self._corrector.correct(x_t_without_gamma - gamma * z)
            gamma_derivative = self._gamma.gamma_derivative(t)
            expected_velocity_p = expected_velocity_without_gamma + gamma_derivative * z
            expected_velocity_m = expected_velocity_without_gamma - gamma_derivative * z
            if self._correct_center_of_mass_motion:
                # scatter_mean is used to compute the mean velocity for every configuration.
                # index_select is used to replicate the mean velocity for every atom in the configuration.
                # We don't need to worry about periodic boundary conditions in the corrector here, since the tangent
                # space is Euclidean.
                # After this correction, it is true that
                # expected_velocity_p = corr(expected_velocity_without_gamma) + corr(gamma_derivative * z),
                # expected_velocity_m = corr(expected_velocity_without_gamma) - corr(gamma_derivative * z),
                # where corr is the correction to the center of mass motion.
                mean_velocity_p = torch.index_select(scatter_mean(expected_velocity_p, batch_indices, dim=0),
                                                     0, batch_indices)
                expected_velocity_p = expected_velocity_p - mean_velocity_p
                mean_velocity_m = torch.index_select(scatter_mean(expected_velocity_m, batch_indices, dim=0),
                                                     0, batch_indices)
                expected_velocity_m = expected_velocity_m - mean_velocity_m
            pred_b_p = model_function(x_t_p)[0]
            pred_b_m = model_function(x_t_m)[0]
            loss = (0.5 * torch.mean(pred_b_p ** 2) + 0.5 * torch.mean(pred_b_m ** 2)
                    - torch.mean(pred_b_p * expected_velocity_p) - torch.mean(pred_b_m * expected_velocity_m))
        else:
            assert self._gamma is None
            pred_b = model_function(x_t)[0]
            if self._correct_center_of_mass_motion:
                # scatter_mean is used to compute the mean velocity for every configuration.
                # index_select is used to replicate the mean velocity for every atom in the configuration.
                mean_velocity = torch.index_select(scatter_mean(expected_velocity_without_gamma, batch_indices, dim=0),
                                                   0, batch_indices)
                expected_velocity_without_gamma = expected_velocity_without_gamma - mean_velocity
            loss = (torch.mean(pred_b ** 2) - 2.0 * torch.mean(pred_b * expected_velocity_without_gamma))
        return loss

    def _sde_loss(self, model_function: Callable[[torch.Tensor], tuple[torch.Tensor, torch.Tensor]],
                  t: torch.Tensor, x_0: torch.Tensor, x_1: torch.Tensor, x_t: torch.Tensor, z: torch.Tensor,
                  batch_indices: torch.Tensor) -> torch.Tensor:
        """
        Compute the loss for the SDE stochastic interpolant between points x_0 and x_1 from two distributions p_0 and
        p_1 at times t based on the model prediction for the velocity fields b and the denoisers eta.

        :param model_function:
            Model function returning the velocity fields b and the denoisers eta given the current positions x_t.
        :type model_function: Callable[[torch.Tensor], tuple[torch.Tensor, torch.Tensor]]
        :param t:
            Times in [0,1].
        :type t: torch.Tensor
        :param x_0:
            Points from p_0.
        :type x_0: torch.Tensor
        :param x_1:
            Points from p_1.
        :type x_1: torch.Tensor
        :param x_t:
            Stochastically interpolated points x_t.
        :type x_t: torch.Tensor
        :param z:
            Random variable z that was used for the stochastic interpolation to get the model prediction.
        :type z: torch.Tensor
        :param batch_indices:
            Tensor containing the configuration index for every atom in the batch.
        :type batch_indices: torch.Tensor

        :return:
            Loss.
        :rtype: torch.Tensor
        """
        assert x_0.shape == x_1.shape
        if self._correct_center_of_mass:
            x_0 = self._corrector.correct(x_0 - self._corrector.compute_center_of_mass(x_0, batch_indices))
            x_1 = self._corrector.correct(x_1 - self._corrector.compute_center_of_mass(x_1, batch_indices))
        x_t_without_gamma = self._interpolant.interpolate(t, x_0, x_1)
        expected_velocity_without_gamma = self._interpolant.interpolate_derivative(t, x_0, x_1)
        assert self._use_antithetic  # SDE cannot be used without gamma or without antithetic sampling.
        assert self._gamma is not None
        gamma = self._gamma.gamma(t)
        x_t_p = self._corrector.correct(x_t_without_gamma + gamma * z)
        assert torch.equal(x_t, x_t_p)
        x_t_m = self._corrector.correct(x_t_without_gamma - gamma * z)
        gamma_derivative = self._gamma.gamma_derivative(t)
        expected_velocity_p = expected_velocity_without_gamma + gamma_derivative * z
        expected_velocity_m = expected_velocity_without_gamma - gamma_derivative * z
        if self._correct_center_of_mass_motion:
            # scatter_mean is used to compute the mean velocity for every configuration.
            # index_select is used to replicate the mean velocity for every atom in the configuration.
            # We don't need to worry about periodic boundary conditions in the corrector here, since the tangent
            # space is Euclidean.
            # After this correction, it is true that
            # expected_velocity_p = corr(expected_velocity_without_gamma) + corr(gamma_derivative * z),
            # expected_velocity_m = corr(expected_velocity_without_gamma) - corr(gamma_derivative * z),
            # where corr is the correction to the center of mass motion.
            mean_velocity_p = torch.index_select(scatter_mean(expected_velocity_p, batch_indices, dim=0),
                                                 0, batch_indices)
            expected_velocity_p = expected_velocity_p - mean_velocity_p
            mean_velocity_m = torch.index_select(scatter_mean(expected_velocity_m, batch_indices, dim=0),
                                                 0, batch_indices)
            expected_velocity_m = expected_velocity_m - mean_velocity_m
        pred_b_p, pred_z = model_function(x_t_p)
        pred_b_m, _ = model_function(x_t_m)

        loss_b = (0.5 * torch.mean(pred_b_p ** 2) + 0.5 * torch.mean(pred_b_m ** 2)
                  - torch.mean(pred_b_p * expected_velocity_p) - torch.mean(pred_b_m * expected_velocity_m))

        loss_z = torch.mean(pred_z ** 2) - 2.0 * torch.mean(pred_z * z)

        return loss_b + loss_z

    def integrate(self, model_function: Callable[[torch.Tensor, torch.Tensor], tuple[torch.Tensor, torch.Tensor]],
                  x_t: torch.Tensor, time: torch.Tensor, time_step: torch.Tensor,
                  batch_indices: torch.Tensor) -> torch.Tensor:
        """
        Integrate the current positions x_t at the given time for the given time step based on the velocity fields b and
        the denoisers eta returned by the model function.

        This method is only defined here to define all methods of the abstract base class. The actual loss method is
        either _ode_integrate or _sde_integrate, which are chosen based on the type of differential equation
        (self._de_type).

        :param model_function:
            Model function returning the velocity fields b and the denoisers eta given the current times t and positions
            x_t.
        :type model_function: Callable[[torch.Tensor, torch.Tensor], tuple[torch.Tensor, torch.Tensor]]
        :param x_t:
            Current positions.
        :type x_t: torch.Tensor
        :param time:
            Initial time (0-dimensional torch tensor).
        :type time: torch.Tensor
        :param time_step:
            Time step (0-dimensional torch tensor).
        :type time_step: torch.Tensor
        :param batch_indices:
            Tensor containing the configuration index for every atom in the batch.
        :type batch_indices: torch.Tensor

        :return:
            Integrated position.
        :rtype: torch.Tensor
        """
        raise NotImplementedError

    def _ode_integrate(self, model_function: Callable[[torch.Tensor, torch.Tensor], tuple[torch.Tensor, torch.Tensor]],
                       x_t: torch.Tensor, time: torch.Tensor, time_step: torch.Tensor,
                       batch_indices: torch.Tensor) -> torch.Tensor:
        """
        Integrate the ODE for the current positions x_t at the given time for the given time step based on the velocity
        fields b and the denoisers eta returned by the model function.

        :param model_function:
            Model function returning the velocity fields b and the denoisers eta given the current times t and positions
            x_t.
        :type model_function: Callable[[torch.Tensor, torch.Tensor], tuple[torch.Tensor, torch.Tensor]]
        :param x_t:
            Current positions.
        :type x_t: torch.Tensor
        :param time:
            Initial time (0-dimensional torch tensor).
        :type time: torch.Tensor
        :param time_step:
            Time step (0-dimensional torch tensor).
        :type time_step: torch.Tensor
        :param batch_indices:
            Tensor containing the configuration index for every atom in the batch.
        :type batch_indices: torch.Tensor

        :return:
            Integrated position.
        :rtype: torch.Tensor
        """
        # Set up ODE function
        odefunc = lambda t, x: model_function(t, self._corrector.correct(x))[0]
        t_span = torch.tensor([time, time + time_step], device=x_t.device)
        with torch.no_grad():
            x_t_new = odeint(odefunc, x_t, t_span, **self._integrator_kwargs)[-1]
        return self._corrector.correct(x_t_new)

    # Modify wrapper for use in SDE integrator
    class SDE(torch.nn.Module):
        def __init__(self, model_func, corrector, gamma, epsilon, original_x_shape):
            super().__init__()
            self._model_func = model_func
            self._corrector = corrector
            self._gamma = gamma
            self._epsilon = epsilon
            self._original_x_shape = original_x_shape
            # Required for torchsde.
            self.sde_type = "ito"
            self.noise_type = "diagonal"

        def f(self, t, x):
            # Because of the noise, the x should be corrected when it is passed to the model.
            new_x_shape = x.shape
            preds = self._model_func(t, self._corrector.correct(x.reshape(self._original_x_shape)))
            out = preds[0] - (self._epsilon.epsilon(t) / self._gamma.gamma(t)) * preds[1]
            return out.reshape(new_x_shape)

        def g(self, t, x):
            return torch.sqrt(2.0 * self._epsilon.epsilon(t)) * torch.ones_like(x)

    def _sde_integrate(self, model_function: Callable[[torch.Tensor, torch.Tensor], tuple[torch.Tensor, torch.Tensor]],
                       x_t: torch.Tensor, time: torch.Tensor, time_step: torch.Tensor,
                       batch_indices: torch.Tensor) -> torch.Tensor:
        """
        Integrate the SDE for the current positions x_t at the given time for the given time step based on the velocity
        fields b and the denoisers eta returned by the model function.

        :param model_function:
            Model function returning the velocity fields b and the denoisers eta given the current times t and positions
            x_t.
        :type model_function: Callable[[torch.Tensor, torch.Tensor], tuple[torch.Tensor, torch.Tensor]]
        :param x_t:
            Current positions.
        :type x_t: torch.Tensor
        :param time:
            Initial time (0-dimensional torch tensor).
        :type time: torch.Tensor
        :param time_step:
            Time step (0-dimensional torch tensor).
        :type time_step: torch.Tensor
        :param batch_indices:
            Tensor containing the configuration index for every atom in the batch.
        :type batch_indices: torch.Tensor

        :return:
            Integrated position.
        :rtype: torch.Tensor
        """
        # SDE Integrator
        original_shape = x_t.shape
        sde = self.SDE(model_func=model_function, corrector=self._corrector, gamma=self._gamma, epsilon=self._epsilon,
                       original_x_shape=original_shape)
        t_span = torch.tensor([time, time + time_step])

        with torch.no_grad():
            # Diagonal noise in torchsde expects a tensor of shape (batch_size, state_size).
            # See https://github.com/google-research/torchsde/blob/master/DOCUMENTATION.md.
<<<<<<< HEAD
            x_t_new = sdeint(sde, x_t.reshape((torch.max(batch_indices) + 1, -1)), t_span, **self._integrator_kwargs)
=======
            # Since every configuration in the batch can have a different number of atoms, such a reshape is generally
            # not possible. Therefore, we keep the first dimension as the batch size and flatten the rest.
            # This should not matter for the integration, as the noise is diagonal. Every noise term is independent and
            # affects only on state-size dimension.
            x_t_new = sdeint(sde, x_t.reshape((original_shape[0], -1)), t_span, **self._integrator_kwargs)
>>>>>>> 9c9da5c7

        return self._corrector.correct(x_t_new[-1].reshape(original_shape))

    def get_corrector(self) -> Corrector:
        """
        Get the corrector implied by the stochastic interpolant (for instance, a corrector that considers periodic
        boundary conditions).

        :return:
           Corrector.
        :rtype: Corrector
        """
        return self._corrector<|MERGE_RESOLUTION|>--- conflicted
+++ resolved
@@ -489,15 +489,11 @@
         with torch.no_grad():
             # Diagonal noise in torchsde expects a tensor of shape (batch_size, state_size).
             # See https://github.com/google-research/torchsde/blob/master/DOCUMENTATION.md.
-<<<<<<< HEAD
-            x_t_new = sdeint(sde, x_t.reshape((torch.max(batch_indices) + 1, -1)), t_span, **self._integrator_kwargs)
-=======
             # Since every configuration in the batch can have a different number of atoms, such a reshape is generally
             # not possible. Therefore, we keep the first dimension as the batch size and flatten the rest.
             # This should not matter for the integration, as the noise is diagonal. Every noise term is independent and
             # affects only on state-size dimension.
             x_t_new = sdeint(sde, x_t.reshape((original_shape[0], -1)), t_span, **self._integrator_kwargs)
->>>>>>> 9c9da5c7
 
         return self._corrector.correct(x_t_new[-1].reshape(original_shape))
 
