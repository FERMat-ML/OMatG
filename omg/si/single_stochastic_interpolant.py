from enum import Enum, auto
import torch
from torch_scatter import scatter_mean
from torchdiffeq import odeint
from torchsde import sdeint
from typing import Any, Optional, Callable
from .abstracts import Corrector, Epsilon, Interpolant, LatentGamma, StochasticInterpolant


class DifferentialEquationType(Enum):
    """
    Enum for the possible types of differential equation that should be used by the stochastic interpolants.
    """

    ODE = auto()
    """
    Ordinary differential equation.
    """
    SDE = auto()
    """
    Stochastic differential equation.
    """


class SingleStochasticInterpolant(StochasticInterpolant):
    """
    Stochastic interpolant x_t = I(t, x_0, x_1) + gamma(t) * z between points x_0 and x_1 from two distributions p_0 and
    p_1 at times t based on an interpolant I(t, x_0, x_1), a gamma function gamma(t), and a Gaussian random variable z.

    The gamma function gamma(t) scaling the random variable z is optional.

    The stochastic interpolant can either use an ordinary differential equation (ODE) or a stochastic differential
    equation during inference. If an SDE is used, one should additionally provide an epsilon function epsilon(t).

    The ODE is integrated using the torchdiffeq library and the SDE is integrated using the torchsde library.

    :param interpolant:
        Interpolant I(t, x_0, x_1) between points from two distributions p_0 and p_1 at times t.
    :type interpolant: Interpolant
    :param gamma:
        Optional gamma function gamma(t) in the latent variable gamma(t) * z of a stochastic interpolant.
    :type gamma: Optional[LatentGamma]
    :param epsilon:
        Optional epsilon function epsilon(t) for the stochastic differential equation.
        Should only be provided if the differential equation type is SDE.
    :type epsilon: Optional[Epsilon]
    :param differential_equation_type:
        Type of differential equation to use for inference.
    :type differential_equation_type: DifferentialEquationType
    :param integrator_kwargs: Optional keyword arguments for the odeint function of torchdiffeq (see
        https://github.com/rtqichen/torchdiffeq/blob/master/README.md) or the sdeint function of torchsde (see
        https://github.com/google-research/torchsde/blob/master/DOCUMENTATION.md#keyword-arguments-of-sdeint).
    :type integrator_kwargs: Optional[dict]
<<<<<<< HEAD
    :param correct_center_of_mass:
        TODO: Do we also want to do that during integration?
        Whether to correct the center of mass of the points x_0 and x_1 to zero before computing the loss.
        Defaults to False.
    :type correct_center_of_mass: bool
=======
>>>>>>> 64843119
    :param correct_center_of_mass_motion:
        TODO: Do we also want to do that during integration?
        Whether to correct the center-of-mass motion to zero before computing the loss.
        This might be useful because the translational invariant model cannot predict the center-of-mass motion.
        This is the approach chosen by FlowMM.
        Defaults to False.
    :type correct_center_of_mass_motion: bool
<<<<<<< HEAD
    :param correct_first_atom:
        TODO: Do we want to correct x_t_p and x_t_m in the antithetic case?
        TODO: Do we also want to do that during integration?
        Whether to correct the positions of the first atoms of the points x_0 and x_1 to zero before computing the loss.
        Defaults to False.
=======
    :param velocity_annealing_factor:
        During inference, the predicted velocity fields b at time are multiplied by (1 + velocity_annealing_factor * t).
        A velocity annealing factor of 0.0 corresponds to no annealing.
        Defaults to 0.0.
    :type velocity_annealing_factor: float

>>>>>>> 64843119
    :raises ValueError:
        If epsilon is provided for ODEs or not provided for SDEs.
    """

    def __init__(self, interpolant: Interpolant, gamma: Optional[LatentGamma], epsilon: Optional[Epsilon],
                 differential_equation_type: str, integrator_kwargs: Optional[dict[str, Any]] = None,
<<<<<<< HEAD
                 correct_center_of_mass: bool = False, correct_center_of_mass_motion: bool = False,
                 correct_first_atom: bool = False) -> None:
=======
                 correct_center_of_mass_motion: bool = False, velocity_annealing_factor: float = 0.0) -> None:
>>>>>>> 64843119
        """Construct stochastic interpolant."""
        super().__init__()
        self._interpolant = interpolant
        self._gamma = gamma
        if self._gamma is not None:
            self._use_antithetic = True
        else:
            self._use_antithetic = False
        self._epsilon = epsilon
        self._differential_equation_type = differential_equation_type
        # Corrector that needs to be applied to the points x_t during integration.
        self._corrector = self._interpolant.get_corrector()
        try:
            self._differential_equation_type = DifferentialEquationType[differential_equation_type]
        except AttributeError:
            raise ValueError(f"Unknown differential equation type f{differential_equation_type}.")
        if self._differential_equation_type == DifferentialEquationType.ODE:
            self.loss = self._ode_loss
            self.integrate = self._ode_integrate
            if self._epsilon is not None:
                raise ValueError("Epsilon function should not be provided for ODEs.")

        else:
            assert self._differential_equation_type == DifferentialEquationType.SDE
            self.loss = self._sde_loss
            self.integrate = self._sde_integrate
            if self._epsilon is None:
                raise ValueError("Epsilon function should be provided for SDEs.")
            if self._gamma is None:
                raise ValueError("Gamma function should be provided for SDEs.")
        self._integrator_kwargs = integrator_kwargs if integrator_kwargs is not None else {}
<<<<<<< HEAD
        self._correct_center_of_mass = correct_center_of_mass
        self._correct_center_of_mass_motion = correct_center_of_mass_motion
        self._correct_first_atom = correct_first_atom
        if self._correct_center_of_mass and self._correct_first_atom:
            raise ValueError("Correcting the center of mass and the first atom at the same time is not possible.")

    @staticmethod
    def _shift_first_atom(x: torch.Tensor, batch_indices: torch.Tensor) -> torch.Tensor:
        unique_indices = torch.unique(batch_indices)
        first_occurrences = torch.tensor([torch.nonzero(batch_indices == i, as_tuple=True)[0][0]
                                          for i in unique_indices], device=x.device)
        first_atoms = torch.index_select(x[first_occurrences], 0, batch_indices)
        return x - first_atoms
=======
        self._correct_center_of_mass_motion = correct_center_of_mass_motion
        self._velocity_annealing_factor = velocity_annealing_factor
>>>>>>> 64843119

    def interpolate(self, t: torch.Tensor, x_0: torch.Tensor, x_1: torch.Tensor,
                    batch_indices: torch.Tensor) -> tuple[torch.Tensor, torch.Tensor]:
        """
        Stochastically interpolate between points x_0 and x_1 from two distributions p_0 and p_1 at times t.

        :param t:
            Times in [0,1].
        :type t: torch.Tensor
        :param x_0:
            Points from p_0.
        :type x_0: torch.Tensor
        :param x_1:
            Points from p_1.
        :type x_1: torch.Tensor
        :param batch_indices:
            Tensor containing the configuration index for every atom in the batch.
        :type batch_indices: torch.Tensor

        :return:
            Stochastically interpolated points x_t, random variables z used for interpolation.
        :rtype: tuple[torch.Tensor, torch.Tensor]
        """
        assert x_0.shape == x_1.shape
        if self._correct_center_of_mass:
            x_0 = self._corrector.correct(x_0 - self._corrector.compute_center_of_mass(x_0, batch_indices))
            x_1 = self._corrector.correct(x_1 - self._corrector.compute_center_of_mass(x_1, batch_indices))
        if self._correct_first_atom:
            x_0 = self._corrector.correct(self._shift_first_atom(x_0, batch_indices))
            x_1 = self._corrector.correct(self._shift_first_atom(x_1, batch_indices))
        # Output is already corrected.
        interpolate = self._interpolant.interpolate(t, x_0, x_1)
        if self._gamma is not None:
            z = torch.randn_like(x_0)
            interpolate = self._corrector.correct(interpolate + self._gamma.gamma(t) * z)
        else:
            z = torch.zeros_like(x_0)
        return interpolate, z

    def _interpolate_derivative(self, t: torch.Tensor, x_0: torch.Tensor, x_1: torch.Tensor,
                                z: torch.Tensor) -> torch.Tensor:
        """
        Derivative with respect to time of the stochastic interpolant between points x_0 and x_1 from two distributions
        p_0 and p_1 at times t.

        TODO: Remove this unused method.

        :param t:
            Times in [0,1].
        :type t: torch.Tensor
        :param x_0:
            Points from p_0.
        :type x_0: torch.Tensor
        :param x_1:
            Points from p_1.
        :type x_1: torch.Tensor
        :param z:
            Random variable z that was used for the stochastic interpolation to get the model prediction.
        :type z: torch.Tensor

        :return:
            Stochastically interpolated value.
        :rtype: torch.Tensor
        """
        assert x_0.shape == x_1.shape
        self._check_t(t)
        interpolate_derivative = self._interpolant.interpolate_derivative(t, x_0, x_1)
        if self._gamma is not None:
            interpolate_derivative += self._gamma.gamma_derivative(t) * z
        return interpolate_derivative

    def loss(self, model_function: Callable[[torch.Tensor], tuple[torch.Tensor, torch.Tensor]],
             t: torch.Tensor, x_0: torch.Tensor, x_1: torch.Tensor, x_t: torch.Tensor, z: torch.Tensor,
             batch_indices: torch.Tensor) -> torch.Tensor:
        """
        Compute the loss for the stochastic interpolant between points x_0 and x_1 from two distributions p_0 and
        p_1 at times t based on the model prediction for the velocity fields b and the denoisers eta.

        This method is only defined here to define all methods of the abstract base class. The actual loss method is
        either _ode_loss or _sde_loss, which are chosen based on the type of differential equation (self._de_type).

        :param model_function:
            Model function returning the velocity fields b and the denoisers eta given the current positions x_t.
        :type model_function: Callable[[torch.Tensor], tuple[torch.Tensor, torch.Tensor]]
        :param t:
            Times in [0,1].
        :type t: torch.Tensor
        :param x_0:
            Points from p_0.
        :type x_0: torch.Tensor
        :param x_1:
            Points from p_1.
        :type x_1: torch.Tensor
        :param x_t:
            Stochastically interpolated points x_t.
        :type x_t: torch.Tensor
        :param z:
            Random variable z that was used for the stochastic interpolation to get the model prediction.
        :type z: torch.Tensor
        :param batch_indices:
            Tensor containing the configuration index for every atom in the batch.
        :type batch_indices: torch.Tensor

        :return:
            Loss.
        :rtype: torch.Tensor
        """
        raise NotImplementedError

    def _ode_loss(self, model_function: Callable[[torch.Tensor], tuple[torch.Tensor, torch.Tensor]],
                  t: torch.Tensor, x_0: torch.Tensor, x_1: torch.Tensor, x_t: torch.Tensor, z: torch.Tensor,
                  batch_indices: torch.Tensor) -> torch.Tensor:
        """
        Compute the loss for the ODE stochastic interpolant between points x_0 and x_1 from two distributions p_0 and
        p_1 at times t based on the model prediction for the velocity fields b and the denoisers eta.

        :param model_function:
            Model function returning the velocity fields b and the denoisers eta given the current positions x_t.
        :type model_function: Callable[[torch.Tensor, torch.Tensor], tuple[torch.Tensor, torch.Tensor]]
        :param t:
            Times in [0,1].
        :type t: torch.Tensor
        :param x_0:
            Points from p_0.
        :type x_0: torch.Tensor
        :param x_1:
            Points from p_1.
        :type x_1: torch.Tensor
        :param x_t:
            Stochastically interpolated points x_t.
        :type x_t: torch.Tensor
        :param z:
            Random variable z that was used for the stochastic interpolation to get the model prediction.
        :type z: torch.Tensor
        :param batch_indices:
            Tensor containing the configuration index for every atom in the batch.
        :type batch_indices: torch.Tensor

        :return:
            Loss.
        :rtype: torch.Tensor
        """
        assert x_0.shape == x_1.shape
<<<<<<< HEAD
        if self._correct_center_of_mass:
            x_0 = self._corrector.correct(x_0 - self._corrector.compute_center_of_mass(x_0, batch_indices))
            x_1 = self._corrector.correct(x_1 - self._corrector.compute_center_of_mass(x_1, batch_indices))
        if self._correct_first_atom:
            x_0 = self._corrector.correct(self._shift_first_atom(x_0, batch_indices))
            x_1 = self._corrector.correct(self._shift_first_atom(x_1, batch_indices))
=======
>>>>>>> 64843119
        expected_velocity_without_gamma = self._interpolant.interpolate_derivative(t, x_0, x_1)
        if self._use_antithetic:
            assert self._gamma is not None
            x_t_without_gamma = self._interpolant.interpolate(t, x_0, x_1)
            gamma = self._gamma.gamma(t)
            x_t_p = self._corrector.correct(x_t_without_gamma + gamma * z)
            assert torch.equal(x_t, x_t_p)
            x_t_m = self._corrector.correct(x_t_without_gamma - gamma * z)
            gamma_derivative = self._gamma.gamma_derivative(t)
            expected_velocity_p = expected_velocity_without_gamma + gamma_derivative * z
            expected_velocity_m = expected_velocity_without_gamma - gamma_derivative * z
            if self._correct_center_of_mass_motion:
                # scatter_mean is used to compute the mean velocity for every configuration.
                # index_select is used to replicate the mean velocity for every atom in the configuration.
                # We don't need to worry about periodic boundary conditions in the corrector here, since the tangent
                # space is Euclidean.
                # After this correction, it is true that
                # expected_velocity_p = corr(expected_velocity_without_gamma) + corr(gamma_derivative * z),
                # expected_velocity_m = corr(expected_velocity_without_gamma) - corr(gamma_derivative * z),
                # where corr is the correction to the center of mass motion.
                mean_velocity_p = torch.index_select(scatter_mean(expected_velocity_p, batch_indices, dim=0),
                                                     0, batch_indices)
                expected_velocity_p = expected_velocity_p - mean_velocity_p
                mean_velocity_m = torch.index_select(scatter_mean(expected_velocity_m, batch_indices, dim=0),
                                                     0, batch_indices)
                expected_velocity_m = expected_velocity_m - mean_velocity_m
            pred_b_p = model_function(x_t_p)[0]
            pred_b_m = model_function(x_t_m)[0]
            loss = (0.5 * torch.mean(pred_b_p ** 2) + 0.5 * torch.mean(pred_b_m ** 2)
                    - torch.mean(pred_b_p * expected_velocity_p) - torch.mean(pred_b_m * expected_velocity_m))
        else:
            assert self._gamma is None
            pred_b = model_function(x_t)[0]
            if self._correct_center_of_mass_motion:
                # scatter_mean is used to compute the mean velocity for every configuration.
                # index_select is used to replicate the mean velocity for every atom in the configuration.
                mean_velocity = torch.index_select(scatter_mean(expected_velocity_without_gamma, batch_indices, dim=0),
                                                   0, batch_indices)
                expected_velocity_without_gamma = expected_velocity_without_gamma - mean_velocity
            loss = (torch.mean(pred_b ** 2) - 2.0 * torch.mean(pred_b * expected_velocity_without_gamma))
        return loss

    def _sde_loss(self, model_function: Callable[[torch.Tensor], tuple[torch.Tensor, torch.Tensor]],
                  t: torch.Tensor, x_0: torch.Tensor, x_1: torch.Tensor, x_t: torch.Tensor, z: torch.Tensor,
                  batch_indices: torch.Tensor) -> torch.Tensor:
        """
        Compute the loss for the SDE stochastic interpolant between points x_0 and x_1 from two distributions p_0 and
        p_1 at times t based on the model prediction for the velocity fields b and the denoisers eta.

        :param model_function:
            Model function returning the velocity fields b and the denoisers eta given the current positions x_t.
        :type model_function: Callable[[torch.Tensor], tuple[torch.Tensor, torch.Tensor]]
        :param t:
            Times in [0,1].
        :type t: torch.Tensor
        :param x_0:
            Points from p_0.
        :type x_0: torch.Tensor
        :param x_1:
            Points from p_1.
        :type x_1: torch.Tensor
        :param x_t:
            Stochastically interpolated points x_t.
        :type x_t: torch.Tensor
        :param z:
            Random variable z that was used for the stochastic interpolation to get the model prediction.
        :type z: torch.Tensor
        :param batch_indices:
            Tensor containing the configuration index for every atom in the batch.
        :type batch_indices: torch.Tensor

        :return:
            Loss.
        :rtype: torch.Tensor
        """
        assert x_0.shape == x_1.shape
<<<<<<< HEAD
        if self._correct_center_of_mass:
            x_0 = self._corrector.correct(x_0 - self._corrector.compute_center_of_mass(x_0, batch_indices))
            x_1 = self._corrector.correct(x_1 - self._corrector.compute_center_of_mass(x_1, batch_indices))
        if self._correct_first_atom:
            x_0 = self._corrector.correct(self._shift_first_atom(x_0, batch_indices))
            x_1 = self._corrector.correct(self._shift_first_atom(x_1, batch_indices))
=======
>>>>>>> 64843119
        x_t_without_gamma = self._interpolant.interpolate(t, x_0, x_1)
        expected_velocity_without_gamma = self._interpolant.interpolate_derivative(t, x_0, x_1)
        assert self._use_antithetic  # SDE cannot be used without gamma or without antithetic sampling.
        assert self._gamma is not None
        gamma = self._gamma.gamma(t)
        x_t_p = self._corrector.correct(x_t_without_gamma + gamma * z)
        assert torch.equal(x_t, x_t_p)
        x_t_m = self._corrector.correct(x_t_without_gamma - gamma * z)
        gamma_derivative = self._gamma.gamma_derivative(t)
        expected_velocity_p = expected_velocity_without_gamma + gamma_derivative * z
        expected_velocity_m = expected_velocity_without_gamma - gamma_derivative * z
        if self._correct_center_of_mass_motion:
            # scatter_mean is used to compute the mean velocity for every configuration.
            # index_select is used to replicate the mean velocity for every atom in the configuration.
            # We don't need to worry about periodic boundary conditions in the corrector here, since the tangent
            # space is Euclidean.
            # After this correction, it is true that
            # expected_velocity_p = corr(expected_velocity_without_gamma) + corr(gamma_derivative * z),
            # expected_velocity_m = corr(expected_velocity_without_gamma) - corr(gamma_derivative * z),
            # where corr is the correction to the center of mass motion.
            mean_velocity_p = torch.index_select(scatter_mean(expected_velocity_p, batch_indices, dim=0),
                                                 0, batch_indices)
            expected_velocity_p = expected_velocity_p - mean_velocity_p
            mean_velocity_m = torch.index_select(scatter_mean(expected_velocity_m, batch_indices, dim=0),
                                                 0, batch_indices)
            expected_velocity_m = expected_velocity_m - mean_velocity_m
        pred_b_p, pred_z = model_function(x_t_p)
        pred_b_m, _ = model_function(x_t_m)

        loss_b = (0.5 * torch.mean(pred_b_p ** 2) + 0.5 * torch.mean(pred_b_m ** 2)
                  - torch.mean(pred_b_p * expected_velocity_p) - torch.mean(pred_b_m * expected_velocity_m))

        loss_z = torch.mean(pred_z ** 2) - 2.0 * torch.mean(pred_z * z)

        return loss_b + loss_z

    def integrate(self, model_function: Callable[[torch.Tensor, torch.Tensor], tuple[torch.Tensor, torch.Tensor]],
                  x_t: torch.Tensor, time: torch.Tensor, time_step: torch.Tensor,
                  batch_indices: torch.Tensor) -> torch.Tensor:
        """
        Integrate the current positions x_t at the given time for the given time step based on the velocity fields b and
        the denoisers eta returned by the model function.

        This method is only defined here to define all methods of the abstract base class. The actual loss method is
        either _ode_integrate or _sde_integrate, which are chosen based on the type of differential equation
        (self._de_type).

        :param model_function:
            Model function returning the velocity fields b and the denoisers eta given the current times t and positions
            x_t.
        :type model_function: Callable[[torch.Tensor, torch.Tensor], tuple[torch.Tensor, torch.Tensor]]
        :param x_t:
            Current positions.
        :type x_t: torch.Tensor
        :param time:
            Initial time (0-dimensional torch tensor).
        :type time: torch.Tensor
        :param time_step:
            Time step (0-dimensional torch tensor).
        :type time_step: torch.Tensor
        :param batch_indices:
            Tensor containing the configuration index for every atom in the batch.
        :type batch_indices: torch.Tensor

        :return:
            Integrated position.
        :rtype: torch.Tensor
        """
        raise NotImplementedError

    def _ode_integrate(self, model_function: Callable[[torch.Tensor, torch.Tensor], tuple[torch.Tensor, torch.Tensor]],
                       x_t: torch.Tensor, time: torch.Tensor, time_step: torch.Tensor,
                       batch_indices: torch.Tensor) -> torch.Tensor:
        """
        Integrate the ODE for the current positions x_t at the given time for the given time step based on the velocity
        fields b and the denoisers eta returned by the model function.

        :param model_function:
            Model function returning the velocity fields b and the denoisers eta given the current times t and positions
            x_t.
        :type model_function: Callable[[torch.Tensor, torch.Tensor], tuple[torch.Tensor, torch.Tensor]]
        :param x_t:
            Current positions.
        :type x_t: torch.Tensor
        :param time:
            Initial time (0-dimensional torch tensor).
        :type time: torch.Tensor
        :param time_step:
            Time step (0-dimensional torch tensor).
        :type time_step: torch.Tensor
        :param batch_indices:
            Tensor containing the configuration index for every atom in the batch.
        :type batch_indices: torch.Tensor

        :return:
            Integrated position.
        :rtype: torch.Tensor
        """
        # Set up ODE function
<<<<<<< HEAD
        if self._correct_center_of_mass:
            x_t = self._corrector.correct(x_t - self._corrector.compute_center_of_mass(self._corrector.correct(x_t), batch_indices))
            correct_func = lambda x: self._corrector.correct(x - self._corrector.compute_center_of_mass(self._corrector.correct(x), batch_indices))
        elif self._correct_first_atom:
            x_t = self._corrector.correct(self._shift_first_atom(self._corrector.correct(x_t), batch_indices))
            correct_func = lambda x: self._corrector.correct(self._shift_first_atom(self._corrector.correct(x), batch_indices))
        else:
            correct_func = self._corrector.correct
        odefunc = lambda t, x: model_function(t, correct_func(x))[0]
=======
        odefunc = lambda t, x: ((1.0 + self._velocity_annealing_factor * t)
                                * model_function(t, self._corrector.correct(x))[0])
>>>>>>> 64843119
        t_span = torch.tensor([time, time + time_step], device=x_t.device)
        with torch.no_grad():
            x_t_new = odeint(odefunc, x_t, t_span, **self._integrator_kwargs)[-1]
        return correct_func(x_t_new)

    # Modify wrapper for use in SDE integrator
    class SDE(torch.nn.Module):
        def __init__(self, model_func, corrector, gamma, epsilon, original_x_shape, velocity_annealing_factor):
            super().__init__()
            self._model_func = model_func
            self._corrector = corrector
            self._gamma = gamma
            self._epsilon = epsilon
            self._original_x_shape = original_x_shape
            self._velocity_annealing_factor = velocity_annealing_factor
            # Required for torchsde.
            self.sde_type = "ito"
            self.noise_type = "diagonal"

        def f(self, t, x):
            # Because of the noise, the x should be corrected when it is passed to the model.
            new_x_shape = x.shape
            preds = self._model_func(t, self._corrector.correct(x.reshape(self._original_x_shape)))
            out = ((1.0 + self._velocity_annealing_factor * t) * preds[0]
                   - (self._epsilon.epsilon(t) / self._gamma.gamma(t)) * preds[1])
            return out.reshape(new_x_shape)

        def g(self, t, x):
            return torch.sqrt(2.0 * self._epsilon.epsilon(t)) * torch.ones_like(x)

    def _sde_integrate(self, model_function: Callable[[torch.Tensor, torch.Tensor], tuple[torch.Tensor, torch.Tensor]],
                       x_t: torch.Tensor, time: torch.Tensor, time_step: torch.Tensor,
                       batch_indices: torch.Tensor) -> torch.Tensor:
        """
        Integrate the SDE for the current positions x_t at the given time for the given time step based on the velocity
        fields b and the denoisers eta returned by the model function.

        :param model_function:
            Model function returning the velocity fields b and the denoisers eta given the current times t and positions
            x_t.
        :type model_function: Callable[[torch.Tensor, torch.Tensor], tuple[torch.Tensor, torch.Tensor]]
        :param x_t:
            Current positions.
        :type x_t: torch.Tensor
        :param time:
            Initial time (0-dimensional torch tensor).
        :type time: torch.Tensor
        :param time_step:
            Time step (0-dimensional torch tensor).
        :type time_step: torch.Tensor
        :param batch_indices:
            Tensor containing the configuration index for every atom in the batch.
        :type batch_indices: torch.Tensor

        :return:
            Integrated position.
        :rtype: torch.Tensor
        """
        # TODO: Introduce corrections here.
        raise NotImplementedError
        # SDE Integrator
        original_shape = x_t.shape
        sde = self.SDE(model_func=model_function, corrector=self._corrector, gamma=self._gamma, epsilon=self._epsilon,
                       original_x_shape=original_shape)
        t_span = torch.tensor([time, time + time_step])

        with torch.no_grad():
            # Diagonal noise in torchsde expects a tensor of shape (batch_size, state_size).
            # See https://github.com/google-research/torchsde/blob/master/DOCUMENTATION.md.
            # Since every configuration in the batch can have a different number of atoms, such a reshape is generally
            # not possible. Therefore, we keep the first dimension as the batch size and flatten the rest.
            # This should not matter for the integration, as the noise is diagonal. Every noise term is independent and
            # affects only on state-size dimension.
            x_t_new = sdeint(sde, x_t.reshape((original_shape[0], -1)), t_span, **self._integrator_kwargs)

        return self._corrector.correct(x_t_new[-1].reshape(original_shape))

    def get_corrector(self) -> Corrector:
        """
        Get the corrector implied by the stochastic interpolant (for instance, a corrector that considers periodic
        boundary conditions).

        :return:
           Corrector.
        :rtype: Corrector
        """
        return self._corrector<|MERGE_RESOLUTION|>--- conflicted
+++ resolved
@@ -51,14 +51,6 @@
         https://github.com/rtqichen/torchdiffeq/blob/master/README.md) or the sdeint function of torchsde (see
         https://github.com/google-research/torchsde/blob/master/DOCUMENTATION.md#keyword-arguments-of-sdeint).
     :type integrator_kwargs: Optional[dict]
-<<<<<<< HEAD
-    :param correct_center_of_mass:
-        TODO: Do we also want to do that during integration?
-        Whether to correct the center of mass of the points x_0 and x_1 to zero before computing the loss.
-        Defaults to False.
-    :type correct_center_of_mass: bool
-=======
->>>>>>> 64843119
     :param correct_center_of_mass_motion:
         TODO: Do we also want to do that during integration?
         Whether to correct the center-of-mass motion to zero before computing the loss.
@@ -66,32 +58,19 @@
         This is the approach chosen by FlowMM.
         Defaults to False.
     :type correct_center_of_mass_motion: bool
-<<<<<<< HEAD
-    :param correct_first_atom:
-        TODO: Do we want to correct x_t_p and x_t_m in the antithetic case?
-        TODO: Do we also want to do that during integration?
-        Whether to correct the positions of the first atoms of the points x_0 and x_1 to zero before computing the loss.
-        Defaults to False.
-=======
     :param velocity_annealing_factor:
         During inference, the predicted velocity fields b at time are multiplied by (1 + velocity_annealing_factor * t).
         A velocity annealing factor of 0.0 corresponds to no annealing.
         Defaults to 0.0.
     :type velocity_annealing_factor: float
 
->>>>>>> 64843119
     :raises ValueError:
         If epsilon is provided for ODEs or not provided for SDEs.
     """
 
     def __init__(self, interpolant: Interpolant, gamma: Optional[LatentGamma], epsilon: Optional[Epsilon],
                  differential_equation_type: str, integrator_kwargs: Optional[dict[str, Any]] = None,
-<<<<<<< HEAD
-                 correct_center_of_mass: bool = False, correct_center_of_mass_motion: bool = False,
-                 correct_first_atom: bool = False) -> None:
-=======
                  correct_center_of_mass_motion: bool = False, velocity_annealing_factor: float = 0.0) -> None:
->>>>>>> 64843119
         """Construct stochastic interpolant."""
         super().__init__()
         self._interpolant = interpolant
@@ -123,24 +102,8 @@
             if self._gamma is None:
                 raise ValueError("Gamma function should be provided for SDEs.")
         self._integrator_kwargs = integrator_kwargs if integrator_kwargs is not None else {}
-<<<<<<< HEAD
-        self._correct_center_of_mass = correct_center_of_mass
-        self._correct_center_of_mass_motion = correct_center_of_mass_motion
-        self._correct_first_atom = correct_first_atom
-        if self._correct_center_of_mass and self._correct_first_atom:
-            raise ValueError("Correcting the center of mass and the first atom at the same time is not possible.")
-
-    @staticmethod
-    def _shift_first_atom(x: torch.Tensor, batch_indices: torch.Tensor) -> torch.Tensor:
-        unique_indices = torch.unique(batch_indices)
-        first_occurrences = torch.tensor([torch.nonzero(batch_indices == i, as_tuple=True)[0][0]
-                                          for i in unique_indices], device=x.device)
-        first_atoms = torch.index_select(x[first_occurrences], 0, batch_indices)
-        return x - first_atoms
-=======
         self._correct_center_of_mass_motion = correct_center_of_mass_motion
         self._velocity_annealing_factor = velocity_annealing_factor
->>>>>>> 64843119
 
     def interpolate(self, t: torch.Tensor, x_0: torch.Tensor, x_1: torch.Tensor,
                     batch_indices: torch.Tensor) -> tuple[torch.Tensor, torch.Tensor]:
@@ -165,12 +128,6 @@
         :rtype: tuple[torch.Tensor, torch.Tensor]
         """
         assert x_0.shape == x_1.shape
-        if self._correct_center_of_mass:
-            x_0 = self._corrector.correct(x_0 - self._corrector.compute_center_of_mass(x_0, batch_indices))
-            x_1 = self._corrector.correct(x_1 - self._corrector.compute_center_of_mass(x_1, batch_indices))
-        if self._correct_first_atom:
-            x_0 = self._corrector.correct(self._shift_first_atom(x_0, batch_indices))
-            x_1 = self._corrector.correct(self._shift_first_atom(x_1, batch_indices))
         # Output is already corrected.
         interpolate = self._interpolant.interpolate(t, x_0, x_1)
         if self._gamma is not None:
@@ -284,15 +241,6 @@
         :rtype: torch.Tensor
         """
         assert x_0.shape == x_1.shape
-<<<<<<< HEAD
-        if self._correct_center_of_mass:
-            x_0 = self._corrector.correct(x_0 - self._corrector.compute_center_of_mass(x_0, batch_indices))
-            x_1 = self._corrector.correct(x_1 - self._corrector.compute_center_of_mass(x_1, batch_indices))
-        if self._correct_first_atom:
-            x_0 = self._corrector.correct(self._shift_first_atom(x_0, batch_indices))
-            x_1 = self._corrector.correct(self._shift_first_atom(x_1, batch_indices))
-=======
->>>>>>> 64843119
         expected_velocity_without_gamma = self._interpolant.interpolate_derivative(t, x_0, x_1)
         if self._use_antithetic:
             assert self._gamma is not None
@@ -369,15 +317,6 @@
         :rtype: torch.Tensor
         """
         assert x_0.shape == x_1.shape
-<<<<<<< HEAD
-        if self._correct_center_of_mass:
-            x_0 = self._corrector.correct(x_0 - self._corrector.compute_center_of_mass(x_0, batch_indices))
-            x_1 = self._corrector.correct(x_1 - self._corrector.compute_center_of_mass(x_1, batch_indices))
-        if self._correct_first_atom:
-            x_0 = self._corrector.correct(self._shift_first_atom(x_0, batch_indices))
-            x_1 = self._corrector.correct(self._shift_first_atom(x_1, batch_indices))
-=======
->>>>>>> 64843119
         x_t_without_gamma = self._interpolant.interpolate(t, x_0, x_1)
         expected_velocity_without_gamma = self._interpolant.interpolate_derivative(t, x_0, x_1)
         assert self._use_antithetic  # SDE cannot be used without gamma or without antithetic sampling.
@@ -477,24 +416,12 @@
         :rtype: torch.Tensor
         """
         # Set up ODE function
-<<<<<<< HEAD
-        if self._correct_center_of_mass:
-            x_t = self._corrector.correct(x_t - self._corrector.compute_center_of_mass(self._corrector.correct(x_t), batch_indices))
-            correct_func = lambda x: self._corrector.correct(x - self._corrector.compute_center_of_mass(self._corrector.correct(x), batch_indices))
-        elif self._correct_first_atom:
-            x_t = self._corrector.correct(self._shift_first_atom(self._corrector.correct(x_t), batch_indices))
-            correct_func = lambda x: self._corrector.correct(self._shift_first_atom(self._corrector.correct(x), batch_indices))
-        else:
-            correct_func = self._corrector.correct
-        odefunc = lambda t, x: model_function(t, correct_func(x))[0]
-=======
         odefunc = lambda t, x: ((1.0 + self._velocity_annealing_factor * t)
                                 * model_function(t, self._corrector.correct(x))[0])
->>>>>>> 64843119
         t_span = torch.tensor([time, time + time_step], device=x_t.device)
         with torch.no_grad():
             x_t_new = odeint(odefunc, x_t, t_span, **self._integrator_kwargs)[-1]
-        return correct_func(x_t_new)
+        return self._corrector.correct(x_t_new)
 
     # Modify wrapper for use in SDE integrator
     class SDE(torch.nn.Module):
@@ -549,8 +476,6 @@
             Integrated position.
         :rtype: torch.Tensor
         """
-        # TODO: Introduce corrections here.
-        raise NotImplementedError
         # SDE Integrator
         original_shape = x_t.shape
         sde = self.SDE(model_func=model_function, corrector=self._corrector, gamma=self._gamma, epsilon=self._epsilon,
