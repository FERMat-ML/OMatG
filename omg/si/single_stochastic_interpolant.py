--- conflicted
+++ resolved
@@ -47,12 +47,6 @@
     :param differential_equation_type:
         Type of differential equation to use for inference.
     :type differential_equation_type: DifferentialEquationType
-    :param sde_number_time_steps:
-        Number of time steps for the integration of the SDE.
-        Note that the time span [0, 1] is already subdivided by the StochasticInterpolants class.
-        This number of timesteps will be used for the subintervals.
-        Should be positive and only be provided if the differential equation type is SDE.
-    :type sde_number_time_steps: Optional[int]
     :param corrector:
         Corrector that will be applied to the points x_t during integration (for instance, to enforce periodic boundary
         conditions).
@@ -71,8 +65,7 @@
 
     def __init__(self, interpolant: Interpolant, gamma: Optional[LatentGamma], epsilon: Optional[Epsilon],
                  differential_equation_type: str, corrector: Optional[Corrector] = None,
-                integrator_kwargs: Optional[dict[str, Any]] = None
-            ) -> None:
+                 integrator_kwargs: Optional[dict[str, Any]] = None) -> None:
         """Construct stochastic interpolant."""
         super().__init__()
         self._interpolant = interpolant
@@ -152,7 +145,7 @@
         interpolate = self._interpolant.interpolate(t, x_0, x_1, batch_pointer)
         if self._gamma is not None:
             z = torch.randn_like(x_0)
-            interpolate = interpolate.clone()   #TODO: Why do I need this?
+            interpolate = interpolate.clone()   # TODO: Why do I need this?
             interpolate += self._gamma.gamma(t) * z
         else:
             z = torch.zeros_like(x_0)
@@ -430,12 +423,7 @@
             new_x_shape = x.shape
             preds = self._model_func(t, self._corrector.correct(x.reshape(self._original_x_shape)))
             out = preds[0] - (self._epsilon.epsilon(t) / self._gamma.gamma(t)) * preds[1]
-<<<<<<< HEAD
-            out = self._corrector.correct(out).reshape((x.shape[0], -1))
-            return out
-=======
             return self._corrector.correct(out).reshape(new_x_shape)
->>>>>>> 979a12fa
 
         def g(self, t, x):
             return torch.sqrt(2.0 * self._epsilon.epsilon(t)) * torch.ones_like(x)
@@ -471,22 +459,13 @@
         """
         # SDE Integrator
         original_shape = x_t.shape
-<<<<<<< HEAD
-        x_t = x_t.reshape((original_shape[0], -1)) 
-=======
         sde = self.SDE(model_func=model_function, corrector=self._corrector, gamma=self._gamma, epsilon=self._epsilon,
                        original_x_shape=original_shape)
         t_span = torch.tensor([time, time + time_step])
 
->>>>>>> 979a12fa
         with torch.no_grad():
             # Diagonal noise in torchsde expects a tensor of shape (batch_size, state_size).
             # See https://github.com/google-research/torchsde/blob/master/DOCUMENTATION.md.
             x_t_new = sdeint(sde, x_t.reshape((len(batch_pointer) - 1, -1)), t_span, **self._integrator_kwargs)
 
-<<<<<<< HEAD
-        # Return
-        return torch.tensor(x_t_new[-1].view(original_shape))
-=======
-        return torch.tensor(x_t_new[-1].reshape(original_shape))
->>>>>>> 979a12fa
+        return torch.tensor(x_t_new[-1].reshape(original_shape))