--- conflicted
+++ resolved
@@ -223,15 +223,8 @@
                     
                 new_x_t_dict[data_field.name].copy_(stochastic_interpolant.integrate(model_prediction_fn,
                                                     x_t_dict[data_field.name], tspan))
-<<<<<<< HEAD
                 x_t[data_field.name] = x_int_dict[data_field.name]
             x_t_dict = x_t.to_dict()
-            print(x_t['cell'])
-=======
-            x_t = new_x_t.clone(*[data_field.name for data_field in self._data_fields])
-            x_t_dict = x_t.to_dict()
-            
->>>>>>> bc9e70b2
             if save_intermediate:
                 inter_list.append(x_t)
         if save_intermediate:
