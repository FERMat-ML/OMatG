--- conflicted
+++ resolved
@@ -5,7 +5,6 @@
 from omg.utils import reshape_t, DataField
 from omg.globals import SMALL_TIME, BIG_TIME
 from .abstracts import StochasticInterpolant
-import time
 
 
 class StochasticInterpolants(object):
@@ -213,10 +212,8 @@
         else:
             inter_list = None
         for t_index in trange(1, len(times), desc='Integrating'):
-            print('\n')
             t = times[t_index - 1]
             dt = times[t_index] - times[t_index - 1]
-            start = time.time()
             for stochastic_interpolant, data_field in zip(self._stochastic_interpolants, self._data_fields):
                 b_data_field = data_field.name + "_b"
                 eta_data_field = data_field.name + "_eta"
@@ -224,7 +221,6 @@
                 x_int_dict = x_int.to_dict()
 
                 def model_prediction_fn(time, x):
-                    time = time.to(x.device)
                     time = time.repeat(len(x_int_dict['n_atoms']),)
                     x_int_dict[data_field.name].copy_(x)
                     model_result = model_function(x_int, time)
@@ -232,30 +228,14 @@
 
                 # Do not use x_int_dict[data_field.name] here because it will be implicitly updated in the
                 # model_prediction_fn, which leads to unpredictable bugs.
-<<<<<<< HEAD
-                int_beg = time.time()
-                try:
-                    new_x_t_dict[data_field.name].copy_(stochastic_interpolant.integrate(model_prediction_fn,
-                                                        x_t_dict[data_field.name], t, dt, torch.tensor([0])))
-                except TypeError:
-                    new_x_t_dict[data_field.name].copy_(stochastic_interpolant.integrate(model_prediction_fn,
-                                                                                         x_t_dict[data_field.name], t,
-                                                                                         dt))
-                int_end = time.time()
-                print(f'INT {data_field.name} : {int_end - int_beg}')
-=======
                 new_x_t_dict[data_field.name].copy_(stochastic_interpolant.integrate(model_prediction_fn,
                                                     x_t_dict[data_field.name], t, dt, x_0.ptr))
 
 
->>>>>>> 979a12fa
             x_t = new_x_t.clone(*[data_field.name for data_field in self._data_fields])
             x_t_dict = x_t.to_dict()
-            end = time.time()
-            print(f'LOOP : {end - start}')
             if save_intermediate:
                 inter_list.append(x_t)
-            
         if save_intermediate:
             return x_t, inter_list
         else:
