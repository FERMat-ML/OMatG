from typing import Callable, Sequence
import torch
from torch_geometric.data import Data
from omg.utils import reshape_t, DataField
from omg.globals import SMALL_TIME, BIG_TIME
from .abstracts import StochasticInterpolant
from tqdm import trange


class StochasticInterpolants(object):
    """
    Collection of several stochastic interpolants between points x_0 and x_1 from two distributions p_0 and
    p_1 at times t for different coordinate types x (like atom species, fractional coordinates, and lattice vectors).

    Every stochastic interpolant is associated with a data field and a cost factor. The possible data fields are defined
    in the omg.utils.DataField enumeration. Data is transmitted using the torch_geometric.data.Data class which allows
    for accessing the data with a dictionary-like interface.

    The loss returned by every stochastic interpolant is scaled by the corresponding cost factor.

    :param stochastic_interpolants:
        Sequence of stochastic interpolants for the different coordinate types.
    :type stochastic_interpolants: Sequence[StochasticInterpolant]
    :param data_fields:
        Sequence of data fields for the different stochastic interpolants.
    :type data_fields: Sequence[str]
    :param integration_time_steps:
        Number of integration time steps for the integration of the collection of stochastic interpolants.

    :raises ValueError:
        If the number of stochastic interpolants and costs are not equal.
        If the number of stochastic interpolants and data fields are not equal.
        If the number of integration time steps is not positive.
    """  # noqa: E501

    def __init__(self, stochastic_interpolants: Sequence[StochasticInterpolant], data_fields: Sequence[str],
                 integration_time_steps: int) -> None:
        """Constructor of the StochasticInterpolants class."""
        super().__init__()
        if not len(stochastic_interpolants) == len(data_fields):
            raise ValueError("The number of stochastic interpolants and data fields must be equal.")
        try:
            self._data_fields = [DataField[data_field.lower()] for data_field in data_fields]
        except AttributeError:
            raise ValueError(f"All data fields must be in {[d.name for d in DataField]}.")

        if not integration_time_steps > 0:
            raise ValueError("The number of integration time steps must be positive.")
        self._stochastic_interpolants = stochastic_interpolants
        self._integration_time_steps = integration_time_steps

    def __len__(self) -> int:
        """
        Return the number of stochastic interpolants handled by this class.

        :return:
            Number of stochastic interpolants.
        :rtype: int
        """
        return len(self._stochastic_interpolants)

    def _interpolate(self, t: torch.Tensor, x_0: Data, x_1: Data) -> tuple[Data, Data]:
        """
        Stochastically interpolate between the collection of points x_0 and x_1 from the collection of two distributions
        p_0 and p_1 at times t.

        :param t:
            Times in [0,1].
        :type t: torch.Tensor
        :param x_0:
            Collection of points from the collection of distributions p_0 stored in a torch_geometric.data.Data object.
        :type x_0: torch_geometric.data.Data
        :param x_1:
            Collection of points from the collection of distributions p_1 stored in a torch_geometric.data.Data object.
        :type x_1: torch_geometric.data.Data

        :return:
            Collection of stochastically interpolated points x_t stored in a torch_geometric.data.Data object,
            and the collection of z values stored in a torch_geometric.data.Data object.
        :rtype: tuple[torch_geometric.data.Data, torch_geometric.data.Data]
        """
        x_0_dict = x_0.to_dict()
        x_1_dict = x_1.to_dict()
        assert torch.equal(x_0.ptr, x_1.ptr)
        assert torch.equal(x_0.n_atoms, x_1.n_atoms)
        n_atoms = x_0.n_atoms
        x_t = x_0.clone()
        x_t_dict = x_t.to_dict()
        z_data = {}
        for stochastic_interpolant, data_field in zip(self._stochastic_interpolants, self._data_fields):
            assert data_field.name in x_0_dict
            assert data_field.name in x_1_dict
            assert data_field.name in x_t_dict
            reshaped_t = reshape_t(t, n_atoms, data_field)
            assert reshaped_t.shape == x_0_dict[data_field.name].shape
            interpolated_x_t, z = stochastic_interpolant.interpolate(reshaped_t, x_0_dict[data_field.name],
                                                                     x_1_dict[data_field.name], x_0.ptr)
            # Assignment does not update x_t.
            x_t_dict[data_field.name].copy_(interpolated_x_t)
            assert data_field.name not in z_data
            z_data[data_field.name] = z
        return x_t, Data.from_dict(z_data)

    def losses(self, model_function: Callable[[Data, torch.tensor], Data], t: torch.Tensor, x_0: Data,
               x_1: Data) -> dict[str, torch.Tensor]:
        """
        Compute the losses for the collection of stochastic interpolants between the collection of points x_0 and x_1
        from a collection of distributions p_0 and p_1 at times t based on the collection of model predictions for the
        velocity fields b and the denoisers eta.

        This function expects that the velocity b and denoiser eta corresponding to the data field data_field are stored
        with the keys data_field_b and data_field_eta in the model prediction.

        The losses are returned as a dictionary with the data field names as keys and the corresponding losses as
        values.

        :param model_function:
            Model function returning the collection of velocity fields b and the denoisers eta stored in a
            torch_geometric.data.Data object given the current collection of points x_t stored in a
            torch_geometric.data.Data object and times t.
        :type model_function: Callable[[torch_geometric.data.Data, torch.Tensor], torch_geometric.data.Data]
        :param t:
            Times in [0,1].
        :type t: torch.Tensor
        :param x_0:
            Collection of points from the collection of distributions p_0 stored in a torch_geometric.data.Data object.
        :type x_0: torch_geometric.data.Data
        :param x_1:
            Collection of points from the collection of distributions p_1 stored in a torch_geometric.data.Data object.
        :type x_1: torch_geometric.data.Data

        :return:
            The losses for the collection of stochastic interpolants.
        :rtype: dict[str, torch.Tensor]
        """
        # Interpolate everything first so that we can pass all interpolated to the model function.
        x_t, z = self._interpolate(t, x_0, x_1)

        x_0_dict = x_0.to_dict()
        x_1_dict = x_1.to_dict()
        x_t_dict = x_t.to_dict()
        z_dict = z.to_dict()
        assert torch.equal(x_0.ptr, x_1.ptr)
        assert torch.equal(x_0.n_atoms, x_1.n_atoms)
        n_atoms = x_0.n_atoms
        losses = {}
        for stochastic_interpolant, data_field in zip(self._stochastic_interpolants, self._data_fields):
            b_data_field = data_field.name + "_b"
            eta_data_field = data_field.name + "_eta"
            assert data_field.name in x_0_dict
            assert data_field.name in x_1_dict
            assert data_field.name in x_t_dict
            reshaped_t = reshape_t(t, n_atoms, data_field)
            assert reshaped_t.shape == x_0_dict[data_field.name].shape
            assert reshaped_t.shape == x_1_dict[data_field.name].shape
            assert reshaped_t.shape == x_t_dict[data_field.name].shape

            def model_prediction_fn(x):
                # Clone x_t inside the function so that this function can be called several time.
                # If cloned outside, torch will complain that one of the variables needed for gradient computation has
                # been modified by an inplace operation.
                x_t_clone = x_t.clone()
                x_t_clone_dict = x_t_clone.to_dict()
                x_t_clone_dict[data_field.name].copy_(x)
                return model_function(x_t_clone, t)[b_data_field], model_function(x_t_clone, t)[eta_data_field]

            assert data_field.name in z_dict
            assert "loss_" + data_field.name not in losses
            losses["loss_" + data_field.name] = stochastic_interpolant.loss(
                model_prediction_fn, reshaped_t, x_0_dict[data_field.name], x_1_dict[data_field.name],
                x_t_dict[data_field.name], z[data_field.name], x_0.ptr)
        return losses

    def integrate(self, x_0: Data, model_function: Callable[[Data, torch.Tensor], Data], save_intermediate: bool = False) -> Data:
        """
        Integrate the collection of points x_0 from the collection of distributions p_0 from time 0 to 1 based on the
        model that provides the collection of velocity fields b and denoisers eta.

        In principle, every stochastic interpolant could be integrated independently. However, the model function
        expects the updated positions of all stochastic interpolants at the same time. In this version, the integration
        is discretized in time. Every stochastic interpolant is integrated independently until the next time step based
        on the collection of points x_0 at the last timestep.

        :param x_0:
            Collection of points from the collection of distributions p_0 stored in a torch_geometric.data.Data object.
        :type x_0: torch_geometric.data.Data
        :param model_function:
            Model function returning the collection of velocity fields b and the denoisers eta stored in a
            torch_geometric.data.Data object given the current collection of points x_t stored in a
            torch_geometric.data.Data object and times t.
        :type model_function: Callable[[torch_geometric.data.Data, torch.Tensor], torch_geometric.data.Data]

        :return:
            Collection of integrated points x_1 stored in a torch_geometric.data.Data object.
        :rtype: torch_geometric.data.Data
        """
        times = torch.linspace(SMALL_TIME, BIG_TIME, self._integration_time_steps)
        x_t = x_0.clone(*[data_field.name for data_field in self._data_fields])
        new_x_t = x_0.clone(*[data_field.name for data_field in self._data_fields])
        x_t_dict = x_t.to_dict()
        new_x_t_dict = new_x_t.to_dict()
        assert all(data_field.name in x_t_dict for data_field in self._data_fields)
        assert all(data_field.name in new_x_t_dict for data_field in self._data_fields)

        if save_intermediate:
            inter_list = [x_t]
        for t_index in trange(1, len(times), desc='Integrating'):
            tspan = (float(times[t_index - 1]), float(times[t_index]))
            for stochastic_interpolant, data_field in zip(self._stochastic_interpolants, self._data_fields):
                b_data_field = data_field.name + "_b"
                eta_data_field = data_field.name + "_eta"
                x_int = x_t.clone(*[data_field.name for data_field in self._data_fields])
                x_int_dict = x_int.to_dict()

                def model_prediction_fn(t, x):
                    t = torch.tensor(t)
                    x = torch.tensor(x)
                    x = x.reshape(x_int_dict[data_field.name].shape)
                    t = t.repeat(len(x_int_dict['n_atoms']),)
                    x_int_dict[data_field.name].copy_(x)
                    b, eta = model_function(x_int, t)[b_data_field], model_function(x_int, t)[eta_data_field]
                    b, eta = b.reshape((-1,)), eta.reshape((-1,))
                    return b, eta

                x_int_dict[data_field.name].copy_(stochastic_interpolant.integrate(model_prediction_fn,
                                                    x_t_dict[data_field.name], tspan))
<<<<<<< HEAD
            x_t = new_x_t.clone(*[data_field.name for data_field in self._data_fields])
            if save_intermediate:
                inter_list.append(x_t)
        if save_intermediate:
            return x_t, inter_list
        else:
            return x_t
=======
            x_t = x_int_dict.clone(*[data_field.name for data_field in self._data_fields])
        return x_t
>>>>>>> 0887a657
<|MERGE_RESOLUTION|>--- conflicted
+++ resolved
@@ -224,15 +224,10 @@
 
                 x_int_dict[data_field.name].copy_(stochastic_interpolant.integrate(model_prediction_fn,
                                                     x_t_dict[data_field.name], tspan))
-<<<<<<< HEAD
-            x_t = new_x_t.clone(*[data_field.name for data_field in self._data_fields])
+            x_t = x_int_dict.clone(*[data_field.name for data_field in self._data_fields])
             if save_intermediate:
                 inter_list.append(x_t)
         if save_intermediate:
             return x_t, inter_list
         else:
-            return x_t
-=======
-            x_t = x_int_dict.clone(*[data_field.name for data_field in self._data_fields])
-        return x_t
->>>>>>> 0887a657
+            return x_t