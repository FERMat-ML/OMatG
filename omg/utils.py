def reshape_t(t: torch.Tensor, n_atoms: torch.Tensor, data_field: DataField) -> torch.Tensor:
<<<<<<< HEAD
     """ 
     Reshape the given tensor of times for every configuration of the batch so that it can be used for the given data field.
   
     For a batch size of batch_size, the data format for the different data fields is as follows:
     - species: torch.Tensor of shape (sum(n_atoms), ) containing the atomic numbers of the atoms in the configurations
     - cell: torch.Tensor of shape (batch_size, 3, 3) containing the cell vectors of the configurations
     - pos: torch.Tensor of shape (sum(n_atoms), 3) containing the atomic positions of the atoms in the configurations
  
     The returned tensor will have the same shape as the tensor of the given data field, and the correct time for every
    element of the data field tensor.
  
     :param t:
        Tensor of times for the configurations in the batch.
     :type t: torch.Tensor
     :param n_atoms:
         Tensor of the number of atoms in each configuration in the batch.
     :type n_atoms: torch.Tensor
     :param data_field:
         Data field for which the tensor of times should be reshaped.
     :type data_field: DataField
  
     :return:
         Tensor of times for the given data field.
     :rtype: torch.Tensor
     """
     assert len(t.shape) == len(n_atoms.shape) == 1
     t_per_atom = t.repeat_interleave(n_atoms)
     sum_n_atoms = int(n_atoms.sum())
     batch_size = len(t)
     if data_field == DataField.pos:
         return t_per_atom.repeat_interleave(3).reshape(sum_n_atoms, 3)
     elif data_field == DataField.cell:
         return t.repeat_interleave(3 * 3).reshape(batch_size, 3, 3)
     else:
         assert data_field == DataField.species
         return t_per_atom                                                        
=======
    """
    Reshape the given tensor of times for every configuration of the batch so that it can be used for the given data field.  
    For a batch size of batch_size, the data format for the different data fields is as follows:
    - species: torch.Tensor of shape (sum(n_atoms), ) containing the atomic numbers of the atoms in the configurations
    - cell: torch.Tensor of shape (batch_size, 3, 3) containing the cell vectors of the configurations
    - pos: torch.Tensor of shape (sum(n_atoms), 3) containing the atomic positions of the atoms in the configurations

    The returned tensor will have the same shape as the tensor of the given data field, and the correct time for every
    element of the data field tensor.
 
    :param t:
        Tensor of times for the configurations in the batch.
    :type t: torch.Tensor
    :param n_atoms:
        Tensor of the number of atoms in each configuration in the batch.
    :type n_atoms: torch.Tensor
    :param data_field:
        Data field for which the tensor of times should be reshaped.
    :type data_field: DataField
   
    :return:
        Tensor of times for the given data field.
        :rtype: torch.Tensor
    """
    assert len(t.shape) == len(n_atoms.shape) == 1
    t_per_atom = t.repeat_interleave(n_atoms)
    sum_n_atoms = int(n_atoms.sum())
    batch_size = len(t)
    if data_field == DataField.pos:
        return t_per_atom.repeat_interleave(3).reshape(sum_n_atoms, 3)
    elif data_field == DataField.cell:
        return t.repeat_interleave(3 * 3).reshape(batch_size, 3, 3)
    else:
        assert data_field == DataField.species
        return t_per_atom                                                        

# TODO: make options accesible to OMG via CLI
def xyz_saver(data: Data):
    """
    Takes data that has been generated and saves it as xyz file
    """
    from ase import Atoms
    from ase.io import write
    import time
    batch_size = len(data.n_atoms)
    atoms = []
    for i in range(batch_size):
        lower, upper = data.ptr[i*1], data.ptr[(i*1)+1]
        atoms.append(Atoms(numbers=data.species[lower:upper], scaled_positions =data.pos[lower:upper, :], cell=data.cell[i, :, :]))
    write(f'{time.strftime("%Y%m%d-%H%M%S")}.xyz', atoms)
>>>>>>> cfe9fea9
<|MERGE_RESOLUTION|>--- conflicted
+++ resolved
@@ -1,42 +1,4 @@
 def reshape_t(t: torch.Tensor, n_atoms: torch.Tensor, data_field: DataField) -> torch.Tensor:
-<<<<<<< HEAD
-     """ 
-     Reshape the given tensor of times for every configuration of the batch so that it can be used for the given data field.
-   
-     For a batch size of batch_size, the data format for the different data fields is as follows:
-     - species: torch.Tensor of shape (sum(n_atoms), ) containing the atomic numbers of the atoms in the configurations
-     - cell: torch.Tensor of shape (batch_size, 3, 3) containing the cell vectors of the configurations
-     - pos: torch.Tensor of shape (sum(n_atoms), 3) containing the atomic positions of the atoms in the configurations
-  
-     The returned tensor will have the same shape as the tensor of the given data field, and the correct time for every
-    element of the data field tensor.
-  
-     :param t:
-        Tensor of times for the configurations in the batch.
-     :type t: torch.Tensor
-     :param n_atoms:
-         Tensor of the number of atoms in each configuration in the batch.
-     :type n_atoms: torch.Tensor
-     :param data_field:
-         Data field for which the tensor of times should be reshaped.
-     :type data_field: DataField
-  
-     :return:
-         Tensor of times for the given data field.
-     :rtype: torch.Tensor
-     """
-     assert len(t.shape) == len(n_atoms.shape) == 1
-     t_per_atom = t.repeat_interleave(n_atoms)
-     sum_n_atoms = int(n_atoms.sum())
-     batch_size = len(t)
-     if data_field == DataField.pos:
-         return t_per_atom.repeat_interleave(3).reshape(sum_n_atoms, 3)
-     elif data_field == DataField.cell:
-         return t.repeat_interleave(3 * 3).reshape(batch_size, 3, 3)
-     else:
-         assert data_field == DataField.species
-         return t_per_atom                                                        
-=======
     """
     Reshape the given tensor of times for every configuration of the batch so that it can be used for the given data field.  
     For a batch size of batch_size, the data format for the different data fields is as follows:
@@ -86,5 +48,4 @@
     for i in range(batch_size):
         lower, upper = data.ptr[i*1], data.ptr[(i*1)+1]
         atoms.append(Atoms(numbers=data.species[lower:upper], scaled_positions =data.pos[lower:upper, :], cell=data.cell[i, :, :]))
-    write(f'{time.strftime("%Y%m%d-%H%M%S")}.xyz', atoms)
->>>>>>> cfe9fea9
+    write(f'{time.strftime("%Y%m%d-%H%M%S")}.xyz', atoms)