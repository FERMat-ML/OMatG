<<<<<<< HEAD
=======
import torch
import numpy as np
from omg.globals import TOTAL_PARTICLES, MAX_ATOM_NUM
>>>>>>> 629fcb02
from enum import Enum, auto
from pathlib import Path
from typing import List, Union
from ase import Atoms
from ase.io import read, write
from lightning.pytorch.callbacks import LearningRateFinder
from lightning.pytorch.loggers.wandb import WandbLogger
<<<<<<< HEAD
import matplotlib.pyplot as plt
import torch
from torch_geometric.data import Data

=======
import matplotlib.pyplot as plt 
import freud
from ase import Atoms, Atom
>>>>>>> 629fcb02

class DataField(Enum):
    pos = auto()
    cell = auto()
    species = auto()


def reshape_t(t: torch.Tensor, n_atoms: torch.Tensor, data_field: DataField) -> torch.Tensor:
    """
    Reshape the given tensor of times for every configuration of the batch so that it can be used for the given data field.  
    For a batch size of batch_size, the data format for the different data fields is as follows:
    - species: torch.Tensor of shape (sum(n_atoms), ) containing the atomic numbers of the atoms in the configurations
    - cell: torch.Tensor of shape (batch_size, 3, 3) containing the cell vectors of the configurations
    - pos: torch.Tensor of shape (sum(n_atoms), 3) containing the atomic positions of the atoms in the configurations

    The returned tensor will have the same shape as the tensor of the given data field, and the correct time for every
    element of the data field tensor.
 
    :param t:
        Tensor of times for the configurations in the batch.
    :type t: torch.Tensor
    :param n_atoms:
        Tensor of the number of atoms in each configuration in the batch.
    :type n_atoms: torch.Tensor
    :param data_field:
        Data field for which the tensor of times should be reshaped.
    :type data_field: DataField
   
    :return:
        Tensor of times for the given data field.
        :rtype: torch.Tensor
    """
    assert len(t.shape) == len(n_atoms.shape) == 1
    t_per_atom = t.repeat_interleave(n_atoms)
    sum_n_atoms = int(n_atoms.sum())
    batch_size = len(t)
    if data_field == DataField.pos:
        return t_per_atom.repeat_interleave(3).reshape(sum_n_atoms, 3)
    elif data_field == DataField.cell:
        return t.repeat_interleave(3 * 3).reshape(batch_size, 3, 3)
    else:
        assert data_field == DataField.species
        return t_per_atom


# TODO: make options accesible to OMG via CLI
<<<<<<< HEAD
def xyz_saver(data: Union[Data, List[Data]], filename: Path) -> None:
=======
def xyz_saver(data: Union [Data, List[Data]], filename:str):
>>>>>>> 629fcb02
    """
    Takes data that has been generated and saves it as xyz file
    """
    if not filename.suffix == ".xyz":
        raise ValueError("The filename must have the suffix '.xyz'.")
    if not isinstance(data, list):
        data = [data]
    atoms = []
    for d in data:
        d = d.cpu()
        batch_size = len(d.n_atoms)
        for i in range(batch_size):
<<<<<<< HEAD
            lower, upper = d.ptr[i * 1], d.ptr[(i * 1) + 1]
            atoms.append(Atoms(numbers=d.species[lower:upper], scaled_positions=d.pos[lower:upper, :],
                               cell=d.cell[i, :, :], pbc=(1, 1, 1)))
    write(filename, atoms)


def xyz_reader(filename: Path) -> Data:
    """
    Reads an xyz file and returns a Data object
    """
    if not filename.suffix == ".xyz":
        raise ValueError("The filename must have the suffix '.xyz'.")
    # Read all atoms from the file by using index=":".
    all_configs = read(filename, index=":")
    return convert_ase_atoms_to_data(all_configs)


def convert_ase_atoms_to_data(all_configs: List[Atoms]) -> Data:
    """
    Convert a list of ASE Atoms objects to a PyTorch Geometric Data object.
    """
    batch_size = len(all_configs)
    n_atoms = torch.tensor([len(config) for config in all_configs], dtype=torch.int64)
    sum_n_atoms = n_atoms.sum()
    batch = torch.repeat_interleave(torch.arange(batch_size), n_atoms)
    assert len(batch) == sum_n_atoms
    ptr = torch.cat((torch.zeros(1, dtype=torch.int64), torch.cumsum(n_atoms, dim=0)))
    assert len(ptr) == batch_size + 1
    all_pos = torch.zeros((sum_n_atoms, 3))
    all_species = torch.zeros(sum_n_atoms, dtype=torch.int64)
    all_cell = torch.zeros((batch_size, 3, 3))

    for config_index, config in enumerate(all_configs):
        species = config.get_atomic_numbers()
        pos = config.get_scaled_positions(wrap=True)
        cell = config.get_cell()
        assert len(species) == len(pos)
        assert ptr[config_index + 1] - ptr[config_index] == len(species)
        all_pos[ptr[config_index]:ptr[config_index + 1]] = torch.tensor(pos)
        all_species[ptr[config_index]:ptr[config_index + 1]] = torch.tensor(species)
        # cell[:] converts the ase.cell.Cell object to a numpy array.
        all_cell[config_index] = torch.tensor(cell[:])

    return Data(pos=all_pos, cell=all_cell, species=all_species, ptr=ptr, n_atoms=n_atoms, batch=batch)

=======
            lower, upper = d.ptr[i*1], d.ptr[(i*1)+1]
            atoms.append(Atoms(numbers=d.species[lower:upper], scaled_positions=d.pos[lower:upper, :], cell=d.cell[i, :, :], pbc=(1,1,1)))
    write(filename, atoms, append=True)
>>>>>>> 629fcb02

class OMGLearningRateFinder(LearningRateFinder):
    def __init__(self, *args, **kwargs):
        super().__init__(*args, **kwargs)

    def on_fit_start(self, trainer, pl_module):
        self.lr_find(trainer, pl_module)
        fig = self.optimal_lr.plot(suggest=True)
        if isinstance(trainer.logger, WandbLogger):
            # See https://github.com/Lightning-AI/pytorch-lightning/issues/2725
            directory = trainer.logger.experiment.dir
        else:
            directory = trainer.logger.log_dir
        plt.savefig(directory + "/lr-finder.png")

def add_ghost_particles(atoms:Atoms):
    '''
    Add fictitious particles at Voronoi vertices to enable the
    "birth" and "death" of particles

    :param atoms:
        Object with crystal info
    :type data: ase.Atoms
    :return:
        Maximally spaces particles
    :rtype: torch.tensor
    '''

    # Get coordinates

    # Initial Voronoi
    box = freud.box.Box.from_matrix(atoms.get_cell())
    voro = freud.locality.Voronoi()
    while len(atoms) < TOTAL_PARTICLES:

        # Recompote Voronoi
        coords = atoms.get_positions()
        vertices = np.round(np.concatenate(voro.compute((box, coords)).polytopes), decimals=5)
        index = np.random.randint(0, len(vertices))
        vertex = vertices[index]

        # Add point
        to_append = Atom('X', position=vertex)
        to_append.tag = -1
        atoms.append(to_append)

    # Return
    return atoms<|MERGE_RESOLUTION|>--- conflicted
+++ resolved
@@ -1,9 +1,6 @@
-<<<<<<< HEAD
-=======
 import torch
 import numpy as np
 from omg.globals import TOTAL_PARTICLES, MAX_ATOM_NUM
->>>>>>> 629fcb02
 from enum import Enum, auto
 from pathlib import Path
 from typing import List, Union
@@ -11,16 +8,12 @@
 from ase.io import read, write
 from lightning.pytorch.callbacks import LearningRateFinder
 from lightning.pytorch.loggers.wandb import WandbLogger
-<<<<<<< HEAD
 import matplotlib.pyplot as plt
+import freud
+from ase import Atoms, Atom
 import torch
 from torch_geometric.data import Data
 
-=======
-import matplotlib.pyplot as plt 
-import freud
-from ase import Atoms, Atom
->>>>>>> 629fcb02
 
 class DataField(Enum):
     pos = auto()
@@ -67,11 +60,7 @@
 
 
 # TODO: make options accesible to OMG via CLI
-<<<<<<< HEAD
 def xyz_saver(data: Union[Data, List[Data]], filename: Path) -> None:
-=======
-def xyz_saver(data: Union [Data, List[Data]], filename:str):
->>>>>>> 629fcb02
     """
     Takes data that has been generated and saves it as xyz file
     """
@@ -84,7 +73,6 @@
         d = d.cpu()
         batch_size = len(d.n_atoms)
         for i in range(batch_size):
-<<<<<<< HEAD
             lower, upper = d.ptr[i * 1], d.ptr[(i * 1) + 1]
             atoms.append(Atoms(numbers=d.species[lower:upper], scaled_positions=d.pos[lower:upper, :],
                                cell=d.cell[i, :, :], pbc=(1, 1, 1)))
@@ -130,11 +118,6 @@
 
     return Data(pos=all_pos, cell=all_cell, species=all_species, ptr=ptr, n_atoms=n_atoms, batch=batch)
 
-=======
-            lower, upper = d.ptr[i*1], d.ptr[(i*1)+1]
-            atoms.append(Atoms(numbers=d.species[lower:upper], scaled_positions=d.pos[lower:upper, :], cell=d.cell[i, :, :], pbc=(1,1,1)))
-    write(filename, atoms, append=True)
->>>>>>> 629fcb02
 
 class OMGLearningRateFinder(LearningRateFinder):
     def __init__(self, *args, **kwargs):
