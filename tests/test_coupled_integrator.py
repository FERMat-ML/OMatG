import pytest
import torch
from omg.si.single_stochastic_interpolant import SingleStochasticInterpolant
from omg.si.stochastic_interpolants import StochasticInterpolants
from omg.si.corrector import PeriodicBoundaryConditionsCorrector
from omg.si.interpolants import *
from omg.si.gamma import *
from omg.si.epsilon import *
from omg.si.discrete_flow_matching_mask import DiscreteFlowMatchingMask
from omg.utils import reshape_t, DataField
from torch_geometric.data import Data
import torch.nn.functional as functional
from omg.globals import SMALL_TIME, BIG_TIME, MAX_ATOM_NUM
from omg.utils import reshape_t, DataField

# Testing parameters/objects
stol = 6.5e-2
tol = 1e-2
eps = 1e-6
times = torch.linspace(SMALL_TIME, BIG_TIME, 100)
nrep = 1000
ptr = torch.arange(nrep+1) * 3
n_atoms = torch.ones(size=(nrep,)) * 3

def test_coupled_integrator():
    '''
    Test interpolant integrator
    '''
    # Initialize three interoplants
    ode_interp = SingleStochasticInterpolant(
        interpolant=LinearInterpolant(), gamma=None, epsilon=None, 
        differential_equation_type='ODE',corrector=None, integrator_kwargs={'method':'rk4'}
    )
    sde_interp = SingleStochasticInterpolant(
        interpolant=LinearInterpolant(), gamma=LatentGammaSqrt(0.1), epsilon=VanishingEpsilon(c=0.1),
        differential_equation_type='SDE', corrector=None, integrator_kwargs={'method':'srk'}
    )
    discrete_interp = DiscreteFlowMatchingMask(noise=0.0)

    # Sequence
    interp_seq = [ode_interp, sde_interp, discrete_interp]
    coupled_interp = StochasticInterpolants(
        stochastic_interpolants=interp_seq, data_fields=['pos', 'cell', 'species'], 
        integration_time_steps=100
    )

    # Set up data dictionary
    x_0_pos = torch.rand(size=(1, 3)).repeat(nrep, 1)
    x_1_pos = torch.rand(size=(1, 3)).repeat(nrep, 1)
    x_0_cell = torch.rand(size=(1, 3, 3)).repeat(nrep, 1, 1)
    x_1_cell = torch.zeros(size=(1, 3, 3)).repeat(nrep, 1, 1)
    x_0_spec = torch.zeros(size=(3 * nrep,)).long()
    x_1_spec = torch.randint(size=(3 * nrep,), low=1, high=MAX_ATOM_NUM + 1).long()
    x_0 = Data(pos=x_0_pos, cell=x_0_cell, species=x_0_spec, ptr=ptr, n_atoms=n_atoms)
    x_1 = Data(pos=x_1_pos, cell=x_1_cell, species=x_1_spec, ptr=ptr, n_atoms=n_atoms)

    # ODE function
    def velo(x, t):

        # Velocities
        z_x = torch.randn_like(x.pos)
        z_cell = torch.randn_like(x.cell)
        t_pos = reshape_t(t, n_atoms.long(), DataField.pos)
        t_cell = reshape_t(t, n_atoms.long(), DataField.cell)
        pos_b = ode_interp._interpolate_derivative(t_pos, x_0.pos, x_1.pos, z=z_x, batch_pointer=ptr)
        cell_b = sde_interp._interpolate_derivative(t_cell, x_0.cell, x_1.cell, z=z_cell, batch_pointer=ptr)
<<<<<<< HEAD
        x1_spec = functional.one_hot(x_1.species, num_classes=MAX_ATOM_NUM).float()
=======
        x1_spec = functional.one_hot(x_1.species - 1, num_classes=MAX_ATOM_NUM).float()
>>>>>>> 36385cb0
        x1_spec[x1_spec == 0] = -float("INF")
        species_b = x1_spec

        # Stochastic variable
        cell_eta = z_cell

        # Return
        return Data(pos_b=pos_b, pos_eta=pos_b, cell_b=cell_b, cell_eta=cell_eta, species_b=species_b, species_eta=species_b, ptr=ptr)
    
    # Integrate
    x, inter = coupled_interp.integrate(x_0, velo, save_intermediate=True)

    # Loop over times for average
    for i in range(0, len(times)):

        # Get average
        cell_avg = inter[i].cell.mean(dim=0)

        # True value
        cell_true = sde_interp.interpolate(times[i], x_0.cell, x_1.cell, batch_pointer=ptr)[0].mean(dim=0)
        pos_true = ode_interp.interpolate(times[i], x_0.pos, x_1.pos, batch_pointer=ptr)[0]

        # Check approximation
        assert inter[i].pos == pytest.approx(pos_true, abs=tol)
        assert cell_avg == pytest.approx(cell_true, abs=stol)

    # Check at the end for discrete
    print(x.species[torch.where(x.species != x_1.species)])
    assert torch.all(x.species == x_1.species)<|MERGE_RESOLUTION|>--- conflicted
+++ resolved
@@ -64,11 +64,7 @@
         t_cell = reshape_t(t, n_atoms.long(), DataField.cell)
         pos_b = ode_interp._interpolate_derivative(t_pos, x_0.pos, x_1.pos, z=z_x, batch_pointer=ptr)
         cell_b = sde_interp._interpolate_derivative(t_cell, x_0.cell, x_1.cell, z=z_cell, batch_pointer=ptr)
-<<<<<<< HEAD
-        x1_spec = functional.one_hot(x_1.species, num_classes=MAX_ATOM_NUM).float()
-=======
         x1_spec = functional.one_hot(x_1.species - 1, num_classes=MAX_ATOM_NUM).float()
->>>>>>> 36385cb0
         x1_spec[x1_spec == 0] = -float("INF")
         species_b = x1_spec
 
